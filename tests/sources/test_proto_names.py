<<<<<<< HEAD
#!/usr/bin/env python

# Copyright 1996-2018 Cyberbotics Ltd.
=======
# Copyright 1996-2019 Cyberbotics Ltd.
>>>>>>> 931d0467
#
# Licensed under the Apache License, Version 2.0 (the "License");
# you may not use this file except in compliance with the License.
# You may obtain a copy of the License at
#
#     http://www.apache.org/licenses/LICENSE-2.0
#
# Unless required by applicable law or agreed to in writing, software
# distributed under the License is distributed on an "AS IS" BASIS,
# WITHOUT WARRANTIES OR CONDITIONS OF ANY KIND, either express or implied.
# See the License for the specific language governing permissions and
# limitations under the License.

"""Test for duplicated PROTO names."""
import unittest
import os
import fnmatch


class TestProtoNames(unittest.TestCase):
    """Unit test of the PROTO names."""

    def setUp(self):
        """Get all the PROTO names."""
        self.protos = []
        self.protoPath = {}
        for directory in ['projects', 'resources']:
            for rootPath, dirNames, fileNames in os.walk(os.environ['WEBOTS_HOME'] + os.sep + directory):
                for fileName in fnmatch.filter(fileNames, '*.proto'):
                    self.protos.append(fileName)
                    if fileName not in self.protoPath:
                        self.protoPath[fileName] = []
                    self.protoPath[fileName].append(rootPath)

    def test_proto_names(self):
        """Test that there are not 2 PROTO files with the same name."""
        self.warnedProtos = []
        for proto in self.protos:
            number = self.protos.count(proto)
            if number > 1 and proto not in self.warnedProtos:
                self.warnedProtos.append(proto)
                self.assertTrue(
                    number == 1,
                    msg='Duplicated "' + proto + '" PROTO name:\n\t' + '\n\t'.join(self.protoPath[proto])
                )


if __name__ == '__main__':
    unittest.main()<|MERGE_RESOLUTION|>--- conflicted
+++ resolved
@@ -1,10 +1,6 @@
-<<<<<<< HEAD
 #!/usr/bin/env python
 
-# Copyright 1996-2018 Cyberbotics Ltd.
-=======
 # Copyright 1996-2019 Cyberbotics Ltd.
->>>>>>> 931d0467
 #
 # Licensed under the Apache License, Version 2.0 (the "License");
 # you may not use this file except in compliance with the License.
