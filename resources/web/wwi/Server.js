--- conflicted
+++ resolved
@@ -64,28 +64,14 @@
   }
 
   onOpen(event) {
-<<<<<<< HEAD
     let message = `{"start":{"url":"` + this._repository + `"`;
     if (this._view.mode === 'mjpeg')
       message += ',"mode":"mjpeg"';
     message += '}}';
     this.socket.send(message);
-    document.getElementById('webotsProgressMessage').innerHTML = 'Starting simulation...';
-=======
-    if (this._repository) {
-      let message = `{"start":{"url":"` + this._repository + `"`;
-      if (this._view.mode === 'mjpeg')
-        message += ',"mode":"mjpeg"';
-      message += '}}';
-      this.socket.send(message);
-    } else { // legacy format
-      const host = location.protocol + '//' + location.host.replace(/^www./, ''); // remove 'www' prefix
-      this.socket.send('{ "init" : [ "' + host + '", "' + this._project + '", "' + this._worldFile + '" ] }');
-    }
     let progressMessage = document.getElementById('webotsProgressMessage');
     if (progressMessage)
       progressMessage.innerHTML = 'Starting simulation...';
->>>>>>> 1062518b
   }
 
   onMessage(event) {
