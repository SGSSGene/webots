--- conflicted
+++ resolved
@@ -1,5 +1 @@
-<<<<<<< HEAD
-R2021a
-=======
-R2021a revision 1
->>>>>>> 671849da
+R2021a revision 1