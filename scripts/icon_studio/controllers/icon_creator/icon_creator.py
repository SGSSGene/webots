--- conflicted
+++ resolved
@@ -253,11 +253,10 @@
 
             itemCounter += 1
             protoName = os.path.basename(key).split('.')[0]
-<<<<<<< HEAD
+
             if sys.version_info[0] < 3:
                 protoName = protoName.encode('utf-8')
-=======
->>>>>>> 169014e3
+
             protoPath = key
             print('%s [%d%%]' % (protoName, 100.0 * itemCounter / (len(data) - 1)))
 
@@ -286,7 +285,6 @@
                 fields = data['default']['fields']
 
             nodeString = protoName + '{ '
-<<<<<<< HEAD
             if sys.version_info[0] < 3:
                 nodeString += fields.encode('utf-8')
             else:
@@ -297,13 +295,5 @@
                     nodeString = value['nodeString'].encode('utf-8')
                 else:
                     nodeString = value['nodeString']
-            process_object(controller, key.split('/')[1], nodeString, background=[0, 1, 1], colorThreshold=0.05, alphaRejectionThreshold=0.4)
-=======
-            nodeString += fields
-            nodeString += ' }'
-            if 'nodeString' in value:
-                nodeString = value['nodeString']
-
             process_object(controller, key.split('/')[1], nodeString, background=[0, 1, 1], colorThreshold=0.05,
-                           alphaRejectionThreshold=0.4)
->>>>>>> 169014e3
+                           alphaRejectionThreshold=0.4)