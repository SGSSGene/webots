#!/usr/bin/env python3

# Copyright 1996-2022 Cyberbotics Ltd.
#
# Licensed under the Apache License, Version 2.0 (the "License");
# you may not use this file except in compliance with the License.
# You may obtain a copy of the License at
#
#     http://www.apache.org/licenses/LICENSE-2.0
#
# Unless required by applicable law or agreed to in writing, software
# distributed under the License is distributed on an "AS IS" BASIS,
# WITHOUT WARRANTIES OR CONDITIONS OF ANY KIND, either express or implied.
# See the License for the specific language governing permissions and
# limitations under the License.

"""Generate the matlab files.

Execute with '-update' to update the list of generated functions"""

import os
import re
import sys

PROC = 0
FUNC = 1
FOLDER = os.environ['WEBOTS_HOME'] + '/lib/controller/matlab/'
GITIGNORE = FOLDER + ".gitignore"


def gen_with_doc(type, line, doc_url=None):
    match = re.match(r'(.*)\((.*?)\)', line)
    assert match
    function = match.group(1)
    arguments = match.group(2)
    with open(FOLDER + function + '.m', 'w', newline='\n') as file:
        result = 'result = ' if type == FUNC else ''
        file.write('function %s%s(%s)\n' % (result, function, arguments))
        file.write('%% Usage: %s(%s)\n' % (function, arguments))
        file.write('% Matlab API for Webots\n')
        if doc_url is not None:
            file.write(
                '%% Online documentation is available <a href=\"%s\">here</a>\n' % doc_url)
        file.write('\n')
        file.write("%scalllib('libController', '%s'%s%s);\n" %
                   (result, function, ', ' if arguments else '', arguments))
        if UPDATE:
            GITIGNOREFILE.write(function + '.m\n')


def gen(type, line, doc_page=None):
    gen_with_doc(type, line, 'https://www.cyberbotics.com/doc/reference/' +
                 doc_page if doc_page is not None else None)


def gen_const(name, value):
    with open(FOLDER + name + '.m', 'w', newline='\n') as file:
        file.write('function value = %s\n' % name)
        file.write('value = %s;\n' % value)
        if UPDATE:
            GITIGNOREFILE.write(name + '.m\n')


def gen_consts_from_list(list):
    items = list.split(',')
    for i in range(len(items)):
        gen_const(items[i].strip(), i)


def main(args=None):
    global UPDATE
    if args:
        UPDATE = (args[0] == "-update")
    else:
        UPDATE = False
    if UPDATE:
        if os.path.exists(GITIGNORE):
            os.remove(GITIGNORE)
        global GITIGNOREFILE
        GITIGNOREFILE = open(GITIGNORE, 'w')

    # accelerometer.h
    gen(PROC, "wb_accelerometer_disable(tag)", "accelerometer")
    gen(PROC, "wb_accelerometer_enable(tag, sampling_period))", "accelerometer")
    # gen(FUNC, "wb_accelerometer_get_lookup_table(tag)", "accelerometer")
    # gen(FUNC, "wb_accelerometer_get_lookup_table_size(tag)", "accelerometer")
    # gen(FUNC, "wb_accelerometer_get_values(tag)", "accelerometer")
    gen(FUNC, "wb_accelerometer_get_sampling_period(tag)", "accelerometer")

    # altimeter.h
    gen(PROC, "wb_altimeter_disable(tag)", "altimeter")
    gen(PROC, "wb_altimeter_enable(tag, sampling_period)", "altimeter")
    gen(FUNC, "wb_altimeter_get_value(tag)", "altimeter")
    gen(FUNC, "wb_altimeter_get_sampling_period(tag)", "altimeter")

    # brake.h
    gen(FUNC, "wb_brake_get_motor(tag)", "brake")
    gen(FUNC, "wb_brake_get_position_sensor(tag)", "brake")
    gen(FUNC, "wb_brake_get_type(tag)", "brake")
    gen(PROC, "wb_brake_set_damping_constant(tag, damping_constant)", "brake")

    # camera.h
    gen(PROC, "wb_camera_disable(tag)", "camera")
    gen(PROC, "wb_camera_enable(tag, sampling_period)", "camera")
    gen(FUNC, "wb_camera_get_exposure(tag)", "camera")
    gen(FUNC, "wb_camera_get_focal_distance(tag)", "camera")
    gen(FUNC, "wb_camera_get_focal_length(tag)", "camera")
    gen(FUNC, "wb_camera_get_fov(tag)", "camera")
    gen(FUNC, "wb_camera_get_height(tag)", "camera")
    # gen(FUNC, "wb_camera_get_image(tag)", "camera")
    gen(FUNC, "wb_camera_get_max_focal_distance(tag)", "camera")
    gen(FUNC, "wb_camera_get_max_fov(tag)", "camera")
    gen(FUNC, "wb_camera_get_min_focal_distance(tag)", "camera")
    gen(FUNC, "wb_camera_get_min_fov(tag)", "camera")
    gen(FUNC, "wb_camera_get_near(tag)", "camera")
    gen(FUNC, "wb_camera_get_sampling_period(tag)", "camera")
    gen(FUNC, "wb_camera_get_width(tag)", "camera")
    gen(FUNC, "wb_camera_has_recognition(tag)", "camera")
    gen(PROC, "wb_camera_recognition_disable(tag)", "camera")
    gen(PROC, "wb_camera_recognition_disable_segmentation(tag)", "camera")
    gen(PROC, "wb_camera_recognition_enable(tag, sampling_period)", "camera")
    gen(PROC, "wb_camera_recognition_enable_segmentation(tag)", "camera")
    gen(FUNC, "wb_camera_recognition_get_number_of_objects(tag)", "camera")
    #  gen(FUNC, "wb_camera_recognition_get_objects(tag)", "camera")
    gen(FUNC, "wb_camera_recognition_get_sampling_period(tag)", "camera")
    # gen(FUNC, "wb_camera_recognition_get_segmentation_image(tag)", "camera")")
    gen(FUNC, "wb_camera_recognition_has_segmentation(tag)", "camera")
    gen(PROC, "wb_camera_recognition_is_segmentation_enabled(tag)", "camera")
    gen(FUNC, "wb_camera_recognition_save_segmentation_image(tag, filename, quality)", "camera")
    gen(FUNC, "wb_camera_save_image(tag, filename, quality)", "camera")
    gen(PROC, "wb_camera_set_exposure(tag, exposure)", "camera")
    gen(PROC, "wb_camera_set_focal_distance(tag, focal_distance)", "camera")
    gen(PROC, "wb_camera_set_fov(tag, fov)", "camera")

    # compass.h
    gen(PROC, "wb_compass_disable(tag)", "compass")
    gen(PROC, "wb_compass_enable(tag, sampling_period)", "compass")
    # gen(FUNC, "wb_compass_get_lookup_table(tag)", "compass")
    # gen(FUNC, "wb_compass_get_lookup_table_size(tag)", "compass")
    gen(FUNC, "wb_compass_get_sampling_period(tag)", "compass")
    # gen(FUNC, "wb_compass_get_values(tag)", "compass")

    # connector.h
    gen(PROC, "wb_connector_disable_presence(tag)", "connector")
    gen(PROC, "wb_connector_enable_presence(tag, sampling_period)", "connector")
    gen(FUNC, "wb_connector_get_presence(tag)", "connector")
    gen(FUNC, "wb_connector_get_presence_sampling_period(tag)", "connector")
    gen(FUNC, "wb_connector_is_locked(tag)", "connector")
    gen(PROC, "wb_connector_lock(tag)", "connector")
    gen(PROC, "wb_connector_unlock(tag)", "connector")

    # console.h
    gen_with_doc(PROC, "wb_console_print(txt, stream)",
                 "https://www.cyberbotics.com/doc/guide/using-matlab")

    # display
    gen(PROC, "wb_display_attach_camera(tag, camera_tag)", "display")
    gen(PROC, "wb_display_detach_camera(tag)", "display")
    gen(PROC, "wb_display_draw_line(tag, x1, y1, x2, y2)", "display")
    gen(PROC, "wb_display_draw_oval(tag, cx, cy, a, b)", "display")
    gen(PROC, "wb_display_draw_pixel(tag, x, y)", "display")
    # gen(PROC, "wb_display_draw_polygon(tag, x, y)", "display")
    gen(PROC, "wb_display_draw_rectangle(tag, x, y, width, height)", "display")
    gen(PROC, "wb_display_draw_text(tag, txt, x, y)", "display")
    gen(PROC, "wb_display_fill_oval(tag, cx, cy, a, b)", "display")
    # gen(PROC, "wb_display_fill_polygon(tag, x, y)", "display")
    gen(PROC, "wb_display_fill_rectangle(tag, x, y, width, height)", "display")
    gen(FUNC, "wb_display_get_height(tag)", "display")
    gen(FUNC, "wb_display_get_width(tag)", "display")
    gen(FUNC, "wb_display_image_copy(tag, x, y, width, height)", "display")
    gen(PROC, "wb_display_image_delete(tag, imageref)", "display")
    gen(FUNC, "wb_display_image_load(tag, filename)", "display")
    # gen(PROC, "wb_display_image_new(tag, width, height, rgb, format)", "display")
    gen(PROC, "wb_display_image_paste(tag, imageref, x, y, blend)", "display")
    gen(PROC, "wb_display_image_save(tag, imageref, filename)", "display")
    gen(PROC, "wb_display_set_alpha(tag, alpha)", "display")
    # gen(PROC, "wb_display_set_color(tag, color)", "display")
    gen(PROC, "wb_display_set_font(tag, font, size, anti_aliasing)", "display")
    gen(PROC, "wb_display_set_opacity(tag, opacity)", "display")

    # device.h
    gen(FUNC, "wb_device_get_model(tag)", "device")
    gen(FUNC, "wb_device_get_name(tag)", "device")
    gen(FUNC, "wb_device_get_node_type(tag)", "device")

    # distance_sensor.h
    gen(PROC, "wb_distance_sensor_disable(tag)", "distancesensor")
    gen(PROC, "wb_distance_sensor_enable(tag, sampling_period)", "distancesensor")
    gen(FUNC, "wb_distance_sensor_get_aperture(tag)", "distancesensor")
    # gen(FUNC, "wb_distance_sensor_get_lookup_table(tag)", "distancesensor")
    # gen(FUNC, "wb_distance_sensor_get_lookup_table_size(tag)", "distancesensor")
    gen(FUNC, "wb_distance_sensor_get_max_value(tag)", "distancesensor")
    gen(FUNC, "wb_distance_sensor_get_min_value(tag)", "distancesensor")
    gen(FUNC, "wb_distance_sensor_get_sampling_period(tag)", "distancesensor")
    gen(FUNC, "wb_distance_sensor_get_type(tag)", "distancesensor")
    gen(FUNC, "wb_distance_sensor_get_value(tag)", "distancesensor")

    # emitter.h
    gen(FUNC, "wb_emitter_get_buffer_size(tag)", "emitter")
    gen(FUNC, "wb_emitter_get_channel(tag)", "emitter")
    gen(FUNC, "wb_emitter_get_range(tag)", "emitter")
    # gen(FUNC, "wb_emitter_send(tag, data, size)", "emitter")
    gen(PROC, "wb_emitter_set_channel(tag, channel)", "emitter")
    gen(PROC, "wb_emitter_set_range(tag, range)", "emitter")

    # gps.h
    gen(FUNC, "wb_gps_convert_to_degrees_minutes_seconds(decimal_degrees)", "gps")
    gen(PROC, "wb_gps_disable(tag)", "gps")
    gen(PROC, "wb_gps_enable(tag, sampling_period)", "gps")
    gen(FUNC, "wb_gps_get_coordinate_system(tag)", "gps")
    gen(FUNC, "wb_gps_get_sampling_period(tag)", "gps")
    gen(FUNC, "wb_gps_get_speed(tag)", "gps")
    # gen(FUNC, "wb_gps_get_speed_vector(tag)", "gps")
    # gen(FUNC, "wb_gps_get_values(tag)", "gps")

    # gyro.h
    gen(PROC, "wb_gyro_disable(tag)", "gyro")
    gen(PROC, "wb_gyro_enable(tag, sampling_period)", "gyro")
    # gen(FUNC, "wb_gyro_get_lookup_table(tag)", "gyro")
    # gen(FUNC, "wb_gyro_get_lookup_table_size(tag)", "gyro")
    gen(FUNC, "wb_gyro_get_sampling_period(tag)", "gyro")
    # gen(FUNC, "wb_gyro_get_values(tag)", "gyro")

    # inertial_unit.h
    gen(PROC, "wb_inertial_unit_disable(tag)", "inertialunit")
    gen(PROC, "wb_inertial_unit_enable(tag, sampling_period)", "inertialunit")
    gen(FUNC, "wb_inertial_unit_get_noise(tag)", "inertialunit")
    # gen(FUNC, "wb_inertial_unit_get_quaternion(tag)", "inertialunit")
    # gen(FUNC, "wb_inertial_unit_get_roll_pitch_yaw(tag)", "inertialunit")
    gen(FUNC, "wb_inertial_unit_get_sampling_period(tag)", "inertialunit")

    # joystick.h
    gen(PROC, "wb_joystick_disable()", "joystick")
    gen(PROC, "wb_joystick_enable(sampling_period)", "joystick")
    gen(FUNC, "wb_joystick_get_axis_value(axis)", "joystick")
    gen(FUNC, "wb_joystick_get_model()", "joystick")
    gen(FUNC, "wb_joystick_get_number_of_axes()", "joystick")
    gen(FUNC, "wb_joystick_get_number_of_povs()", "joystick")
    gen(FUNC, "wb_joystick_get_pov_value(pov)", "joystick")
    gen(FUNC, "wb_joystick_get_pressed_button()", "joystick")
    gen(FUNC, "wb_joystick_get_sampling_period()", "joystick")
    gen(FUNC, "wb_joystick_is_connected()", "joystick")
    gen(PROC, "wb_joystick_set_auto_centering_gain(gain)", "joystick")
    gen(PROC, "wb_joystick_set_constant_force(level)", "joystick")
    gen(PROC, "wb_joystick_set_constant_force_duration(duration)", "joystick")
    gen(PROC, "wb_joystick_set_force_axis(axis)", "joystick")
    gen(PROC, "wb_joystick_set_resistance_gain(gain)", "joystick")

    # keyboard.h
    gen(PROC, "wb_keyboard_disable()", "keyboard")
    gen(PROC, "wb_keyboard_enable(sampling_period)", "keyboard")
    gen(FUNC, "wb_keyboard_get_key()", "keyboard")
    gen(FUNC, "wb_keyboard_get_sampling_period()", "keyboard")

    # led.h
    gen(FUNC, "wb_led_get(tag)", "led")
    gen(PROC, "wb_led_set(tag, value)", "led")

    # lidar.h
    gen(PROC, "wb_lidar_disable(tag)", "lidar")
    gen(PROC, "wb_lidar_disable_point_cloud(tag)", "lidar")
    gen(PROC, "wb_lidar_enable(tag, sampling_period)", "lidar")
    gen(PROC, "wb_lidar_enable_point_cloud(tag)", "lidar")
    gen(FUNC, "wb_lidar_get_fov(tag)", "lidar")
    gen(FUNC, "wb_lidar_get_frequency(tag)", "lidar")
    gen(FUNC, "wb_lidar_get_horizontal_resolution(tag)", "lidar")
    # gen(FUNC, "wb_lidar_get_layer_point_cloud(tag,layer)", "lidar")
    # gen(FUNC, "wb_lidar_get_layer_range_image(tag,layer)", "lidar")
    gen(FUNC, "wb_lidar_get_max_frequency(tag)", "lidar")
    gen(FUNC, "wb_lidar_get_max_range(tag)", "lidar")
    gen(FUNC, "wb_lidar_get_min_frequency(tag)", "lidar")
    gen(FUNC, "wb_lidar_get_min_range(tag)", "lidar")
    gen(FUNC, "wb_lidar_get_number_of_layers(tag)", "lidar")
    gen(FUNC, "wb_lidar_get_number_of_points(tag)", "lidar")
    # gen(FUNC, "wb_lidar_get_point_cloud(tag)", "lidar")
    # gen(FUNC, "wb_lidar_get_range_image(tag)", "lidar")
    gen(FUNC, "wb_lidar_get_sampling_period(tag)", "lidar")
    gen(FUNC, "wb_lidar_get_vertical_fov(tag)", "lidar")
    gen(FUNC, "wb_lidar_is_point_cloud_enabled(tag)", "lidar")
    gen(PROC, "wb_lidar_set_frequency(tag,frequency)", "lidar")

    # light_sensor.h
    gen(PROC, "wb_light_sensor_disable(tag)", "lightsensor")
    gen(PROC, "wb_light_sensor_enable(tag, sampling_period)", "lightsensor")
    # gen(FUNC, "wb_light_sensor_get_lookup_table(tag)", "lightsensor")
    # gen(FUNC, "wb_light_sensor_get_lookup_table_size(tag)", "lightsensor")
    gen(FUNC, "wb_light_sensor_get_sampling_period(tag)", "lightsensor")
    gen(FUNC, "wb_light_sensor_get_value(tag)", "lightsensor")

    # motor.h
    gen(PROC, "wb_motor_disable_force_feedback(tag)", "motor")
    gen(PROC, "wb_motor_disable_torque_feedback(tag)", "motor")
    gen(PROC, "wb_motor_enable_force_feedback(tag, sampling_period)", "motor")
    gen(PROC, "wb_motor_enable_torque_feedback(tag, sampling_period)", "motor")
    gen(FUNC, "wb_motor_get_acceleration(tag)", "motor")
    gen(FUNC, "wb_motor_get_available_force(tag)", "motor")
    gen(FUNC, "wb_motor_get_available_torque(tag)", "motor")
    gen(FUNC, "wb_motor_get_brake(tag)", "motor")
    gen(FUNC, "wb_motor_get_force_feedback(tag)", "motor")
    gen(FUNC, "wb_motor_get_force_feedback_sampling_period(tag)", "motor")
    gen(FUNC, "wb_motor_get_max_force(tag)", "motor")
    gen(FUNC, "wb_motor_get_max_position(tag)", "motor")
    gen(FUNC, "wb_motor_get_max_torque(tag)", "motor")
    gen(FUNC, "wb_motor_get_max_velocity(tag)", "motor")
    gen(FUNC, "wb_motor_get_min_position(tag)", "motor")
    gen(FUNC, "wb_motor_get_multiplier(tag)", "motor")
    gen(FUNC, "wb_motor_get_position_sensor(tag)", "motor")
    gen(FUNC, "wb_motor_get_target_position(tag)", "motor")
    gen(FUNC, "wb_motor_get_torque_feedback(tag)", "motor")
    gen(FUNC, "wb_motor_get_torque_feedback_sampling_period(tag)", "motor")
    gen(FUNC, "wb_motor_get_type(tag)", "motor")
    gen(FUNC, "wb_motor_get_velocity(tag)", "motor")
    gen(PROC, "wb_motor_set_acceleration(tag, acceleration)", "motor")
    gen(PROC, "wb_motor_set_available_force(tag, force)", "motor")
    gen(PROC, "wb_motor_set_available_torque(tag, torque)", "motor")
    gen(PROC, "wb_motor_set_control_pid(tag, p, i, d)", "motor")
    gen(PROC, "wb_motor_set_force(tag, force)", "motor")
    gen(PROC, "wb_motor_set_position(tag, position)", "motor")
    gen(PROC, "wb_motor_set_torque(tag, torque)", "motor")
    gen(PROC, "wb_motor_set_velocity(tag, velocity)", "motor")

    # mouse.h
    gen(PROC, "wb_mouse_disable()", "mouse")
    gen(PROC, "wb_mouse_disable_3d_position()", "mouse")
    gen(PROC, "wb_mouse_enable(sampling_period)", "mouse")
    gen(PROC, "wb_mouse_enable_3d_position()", "mouse")
    gen(FUNC, "wb_mouse_get_sampling_period()", "mouse")
    # gen(FUNC, "wb_mouse_get_state()", "mouse")
    gen(FUNC, "wb_mouse_is_3d_position_enabled()", "mouse")

    # pen.h
    gen(PROC, "wb_pen_write(tag, write)", "pen")
    # gen(PROC, "wb_pen_set_ink_color(tag, color, density)", "pen")

    # position_sensor.h
    gen(PROC, "wb_position_sensor_disable(tag)", "positionsensor")
    gen(PROC, "wb_position_sensor_enable(tag, sampling_period)", "positionsensor")
    gen(FUNC, "wb_position_sensor_get_brake(tag)", "positionsensor")
    gen(FUNC, "wb_position_sensor_get_motor(tag)", "positionsensor")
    gen(FUNC, "wb_position_sensor_get_sampling_period(tag)", "positionsensor")
    gen(FUNC, "wb_position_sensor_get_type(tag)", "positionsensor")
    gen(FUNC, "wb_position_sensor_get_value(tag)", "positionsensor")

    # radar.h
    gen(PROC, "wb_radar_disable(tag)", "radar")
    gen(PROC, "wb_radar_enable(tag, sampling_period)", "radar")
    gen(FUNC, "wb_radar_get_horizontal_fov(tag)", "radar")
    gen(FUNC, "wb_radar_get_max_range(tag)", "radar")
    gen(FUNC, "wb_radar_get_min_range(tag)", "radar")
    gen(FUNC, "wb_radar_get_number_of_targets(tag)", "radar")
    # gen(FUNC, "wb_radar_get_targets(tag)", "radar")
    gen(FUNC, "wb_radar_get_vertical_fov(tag)", "radar")
    gen(FUNC, "wb_radar_get_sampling_period(tag)", "radar")

    # range_finder.h
    gen(PROC, "wb_range_finder_disable(tag)", "rangefinder")
    gen(PROC, "wb_range_finder_enable(tag, sampling_period)", "rangefinder")
    gen(FUNC, "wb_range_finder_get_fov(tag)", "rangefinder")
    gen(FUNC, "wb_range_finder_get_height(tag)", "rangefinder")
    gen(FUNC, "wb_range_finder_get_max_range(tag)", "rangefinder")
    gen(FUNC, "wb_range_finder_get_min_range(tag)", "rangefinder")
    # gen(FUNC, "wb_range_finder_get_range_image(tag)", "rangefinder")
    gen(FUNC, "wb_range_finder_get_sampling_period(tag)", "rangefinder")
    gen(FUNC, "wb_range_finder_get_width(tag)", "rangefinder")
    # gen(FUNC, "wb_range_finder_image_get_depth(image, width, x, y)", "rangefinder")
    gen(FUNC, "wb_range_finder_save_image(tag, filename, quality)", "rangefinder")

    # receiver.h
    gen(PROC, "wb_receiver_disable(tag)", "receiver")
    gen(PROC, "wb_receiver_enable(tag, sampling_period)", "receiver")
    gen(FUNC, "wb_receiver_get_channel(tag)", "receiver")
    # gen(FUNC, "wb_receiver_get_data(tag)", "receiver")
    gen(FUNC, "wb_receiver_get_data_size(tag)", "receiver")
    # gen(FUNC, "wb_receiver_get_emitter_direction(tag)", "receiver")
    gen(FUNC, "wb_receiver_get_queue_length(tag)", "receiver")
    gen(FUNC, "wb_receiver_get_sampling_period(tag)", "receiver")
    gen(FUNC, "wb_receiver_get_signal_strength(tag)", "receiver")
    gen(PROC, "wb_receiver_next_packet(tag)", "receiver")
    gen(PROC, "wb_receiver_set_channel(tag, channel)", "receiver")

    # robot.h
<<<<<<< HEAD
    # gen(PROC, "wb_robot_init()", "robot")
    # gen(PROC, "wb_robot_cleanup()", "robot")
    gen(FUNC, "wb_robot_step(duration)", "robot")
    gen(FUNC, "wb_robot_step_begin(duration)", "robot")
    gen(FUNC, "wb_robot_step_end()", "robot")
    gen(FUNC, "wb_robot_wait_for_user_input_event(event_type, timeout)", "robot")
    gen(PROC, "wb_robot_battery_sensor_enable(sampling_period)", "robot")
=======
>>>>>>> 1062518b
    gen(PROC, "wb_robot_battery_sensor_disable()", "robot")
    gen(PROC, "wb_robot_battery_sensor_enable(sampling_period)", "robot")
    gen(FUNC, "wb_robot_battery_sensor_get_sampling_period()", "robot")
    gen(FUNC, "wb_robot_battery_sensor_get_value()", "robot")
    # gen(PROC, "wb_robot_cleanup()", "robot")
    gen(FUNC, "wb_robot_get_basic_time_step()", "robot")
    gen(FUNC, "wb_robot_get_custom_data()", "robot")
    gen(FUNC, "wb_robot_get_data()", "robot")
    gen(FUNC, "wb_robot_get_device(name)", "robot")
    gen(FUNC, "wb_robot_get_device_by_index(index)", "robot")
    gen(FUNC, "wb_robot_get_mode()", "robot")
    gen(FUNC, "wb_robot_get_name()", "robot")
    gen(FUNC, "wb_robot_get_number_of_devices()", "robot")
    gen(FUNC, "wb_robot_get_project_path()", "robot")
    gen(FUNC, "wb_robot_get_supervisor()", "robot")
    gen(FUNC, "wb_robot_get_synchronization()", "robot")
    gen(FUNC, "wb_robot_get_time()", "robot")
    gen(FUNC, "wb_robot_get_urdf(prefix)", "robot")
    gen(FUNC, "wb_robot_get_world_path()", "robot")
    # gen(PROC, "wb_robot_init()", "robot")
    gen(PROC, "wb_robot_set_custom_data(data)", "robot")
    gen(PROC, "wb_robot_set_data(data)", "robot")
    gen(PROC, "wb_robot_set_mode(mode, arg)", "robot")
    gen(FUNC, "wb_robot_step(duration)", "robot")
    gen(FUNC, "wb_robot_wait_for_user_input_event(event_type, timeout)", "robot")
    gen(FUNC, "wb_robot_wwi_receive_text()", "robot")
    gen(PROC, "wb_robot_wwi_send_text(text)", "robot")

    # skin.h
    gen(FUNC, "wb_skin_get_bone_count(tag)")
    gen(FUNC, "wb_skin_get_bone_name(tag, index)")
    # gen(FUNC, "wb_skin_get_bone_orientation(tag, index, absolute)")
    # gen(FUNC, "wb_skin_get_bone_position(tag, index, absolute)")
    # gen(PROC, "wb_skin_set_bone_orientation(tag, index, values, absolute)")
    # gen(PROC, "wb_skin_set_bone_position(tag, index, values, absolute)")

    # speaker.h
    gen(FUNC, "wb_speaker_get_engine(tag)", "speaker")
    gen(FUNC, "wb_speaker_get_language(tag)", "speaker")
    gen(FUNC, "wb_speaker_is_sound_playing(tag, sound)", "speaker")
    gen(FUNC, "wb_speaker_is_speaking(tag)", "speaker")
    gen(PROC, "wb_speaker_play_sound(left, right, sound, volume, pitch, balance, loop)", "speaker")
    gen(FUNC, "wb_speaker_set_engine(tag, language)", "speaker")
    gen(FUNC, "wb_speaker_set_language(tag, language)", "speaker")
    gen(PROC, "wb_speaker_speak(tag, text, volume)", "speaker")
    gen(PROC, "wb_speaker_stop(tag, sound)", "speaker")

    # supervisor.h
    gen(FUNC, "wb_supervisor_animation_start_recording(filename)", "supervisor")
    gen(FUNC, "wb_supervisor_animation_stop_recording()", "supervisor")
    gen(PROC, "wb_supervisor_export_image(filename, quality)", "supervisor")
    gen(FUNC, "wb_supervisor_field_disable_sf_tracking(field)", "supervisor")
    gen(FUNC, "wb_supervisor_field_enable_sf_tracking(field, sampling_period)", "supervisor")
    gen(FUNC, "wb_supervisor_field_get_count(fieldref)", "supervisor")
    gen(FUNC, "wb_supervisor_field_get_mf_bool(fieldref, index)", "supervisor")
    # gen(FUNC, "wb_supervisor_field_get_mf_color(fieldref, index)", "supervisor")
    gen(FUNC, "wb_supervisor_field_get_mf_float(fieldref, index)", "supervisor")
    gen(FUNC, "wb_supervisor_field_get_mf_int32(fieldref, index)", "supervisor")
    gen(FUNC, "wb_supervisor_field_get_mf_node(fieldref, index)", "supervisor")
    # gen(FUNC, "wb_supervisor_field_get_mf_rotation(fieldref, index)", "supervisor")
    gen(FUNC, "wb_supervisor_field_get_mf_string(fieldref, index)", "supervisor")
    # gen(FUNC, "wb_supervisor_field_get_mf_vec2f(fieldref, index)", "supervisor")
    # gen(FUNC, "wb_supervisor_field_get_mf_vec3f(fieldref, index)", "supervisor")
    gen(FUNC, "wb_supervisor_field_get_name(fieldref)", "supervisor")
    gen(FUNC, "wb_supervisor_field_get_sf_bool(fieldref)", "supervisor")
    # gen(FUNC, "wb_supervisor_field_get_sf_color(fieldref)", "supervisor")
    gen(FUNC, "wb_supervisor_field_get_sf_float(fieldref)", "supervisor")
    gen(FUNC, "wb_supervisor_field_get_sf_int32(fieldref)", "supervisor")
    gen(FUNC, "wb_supervisor_field_get_sf_node(fieldref)", "supervisor")
    # gen(FUNC, "wb_supervisor_field_get_sf_rotation(fieldref)", "supervisor")
    gen(FUNC, "wb_supervisor_field_get_sf_string(fieldref)", "supervisor")
    # gen(FUNC, "wb_supervisor_field_get_sf_vec2f(fieldref)", "supervisor")
    # gen(FUNC, "wb_supervisor_field_get_sf_vec3f(fieldref)", "supervisor")
    gen(FUNC, "wb_supervisor_field_get_type(fieldref)", "supervisor")
    gen(FUNC, "wb_supervisor_field_get_type_name(fieldref)", "supervisor")
    gen(PROC, "wb_supervisor_field_import_mf_node(fieldref, position, filename)", "supervisor")
    gen(PROC, "wb_supervisor_field_import_mf_node_from_string(fieldref, position, node_string)", "supervisor")
    gen(PROC, "wb_supervisor_field_import_sf_node(fieldref, filename)", "supervisor")
    gen(PROC, "wb_supervisor_field_import_sf_node_from_string(fieldref, node_string)", "supervisor")
    gen(PROC, "wb_supervisor_field_insert_mf_bool(fieldref, index, value)", "supervisor")
    # gen(PROC, "wb_supervisor_field_insert_mf_color(fieldref, index, values)", "supervisor")
    gen(PROC, "wb_supervisor_field_insert_mf_float(fieldref, index, value)", "supervisor")
    gen(PROC, "wb_supervisor_field_insert_mf_int32(fieldref, index, value)", "supervisor")
    # gen(PROC, "wb_supervisor_field_insert_mf_rotation(fieldref, index, values)", "supervisor")
    gen(PROC, "wb_supervisor_field_insert_mf_string(fieldref, index, string)", "supervisor")
    # gen(PROC, "wb_supervisor_field_insert_mf_vec2f(fieldref, index, values)", "supervisor")
    # gen(PROC, "wb_supervisor_field_insert_mf_vec3f(fieldref, index, values)", "supervisor")
    gen(PROC, "wb_supervisor_field_remove_mf(fieldref, index)", "supervisor")
    gen(PROC, "wb_supervisor_field_remove_mf_node(fieldref, position)", "supervisor")
    gen(PROC, "wb_supervisor_field_remove_sf(fieldref)", "supervisor")
    gen(PROC, "wb_supervisor_field_set_mf_bool(fieldref, index, value)", "supervisor")
    # gen(PROC, "wb_supervisor_field_set_mf_color(fieldref, index, values)", "supervisor")
    gen(PROC, "wb_supervisor_field_set_mf_float(fieldref, index, value)", "supervisor")
    gen(PROC, "wb_supervisor_field_set_mf_int32(fieldref, index, value)", "supervisor")
    # gen(PROC, "wb_supervisor_field_set_mf_rotation(fieldref, index, values)", "supervisor")
    gen(PROC, "wb_supervisor_field_set_mf_string(fieldref, index, string)", "supervisor")
    # gen(PROC, "wb_supervisor_field_set_mf_vec2f(fieldref, index, values)", "supervisor")
    # gen(PROC, "wb_supervisor_field_set_mf_vec3f(fieldref, index, values)", "supervisor")
    gen(PROC, "wb_supervisor_field_set_sf_bool(fieldref, value)", "supervisor")
    # gen(PROC, "wb_supervisor_field_set_sf_color(fieldref, values)", "supervisor")
    gen(PROC, "wb_supervisor_field_set_sf_float(fieldref, value)", "supervisor")
    gen(PROC, "wb_supervisor_field_set_sf_int32(fieldref, value)", "supervisor")
    # gen(PROC, "wb_supervisor_field_set_sf_rotation(fieldref, values)", "supervisor")
    gen(PROC, "wb_supervisor_field_set_sf_string(fieldref, string)", "supervisor")
    # gen(PROC, "wb_supervisor_field_set_sf_vec2f(fieldref, values)", "supervisor")
    # gen(PROC, "wb_supervisor_field_set_sf_vec3f(fieldref, values)", "supervisor")
    # gen(FUNC, "wb_supervisor_get_movie_status()", "supervisor"); # DEPRECATED
    # gen(PROC, "wb_supervisor_load_world(filename)", "supervisor"); # DEPRECATED
    gen(FUNC, "wb_supervisor_movie_failed()", "supervisor")
    # gen(FUNC, "wb_supervisor_movie_get_status()", "supervisor"); # DEPRECATED
    gen(FUNC, "wb_supervisor_movie_is_ready()", "supervisor")
    gen(PROC, "wb_supervisor_movie_start_recording(filename, width, height, codec, quality, acceleration, caption)",
        "supervisor")
    gen(PROC, "wb_supervisor_movie_stop_recording()", "supervisor")
    gen(PROC, "wb_supervisor_node_add_force(noderef, force, relative)", "supervisor")
    gen(PROC, "wb_supervisor_node_add_force_with_offset(noderef, force, offset, relative)", "supervisor")
    gen(PROC, "wb_supervisor_node_add_torque(noderef, torque, relative)", "supervisor")
    gen(FUNC, "wb_supervisor_node_disable_contact_point_tracking(noderef, include_descendants)", "supervisor")
    gen(FUNC, "wb_supervisor_node_disable_pose_tracking(node, from_node)", "supervisor")
    gen(FUNC, "wb_supervisor_node_enable_contact_point_tracking(noderef, sampling_period, include_descendants)", "supervisor")
    gen(FUNC, "wb_supervisor_node_enable_pose_tracking(sampling_period, node, from_node)", "supervisor")
    gen(FUNC, "wb_supervisor_node_export_string(noderef)", "supervisor")
    gen(FUNC, "wb_supervisor_node_get_base_type_name(noderef)", "supervisor")
    # gen(FUNC, "wb_supervisor_node_get_center_of_mass(noderef)", "supervisor")
    # gen(FUNC, "wb_supervisor_node_get_contact_point(noderef, index)", "supervisor")
    gen(FUNC, "wb_supervisor_node_get_contact_point_node(noderef, index)", "supervisor")
    # gen(PROC, "wb_supervisor_node_get_contact_points(noderef, include_descendants)", "supervisor")
    gen(FUNC, "wb_supervisor_node_get_def(noderef)", "supervisor")
    gen(FUNC, "wb_supervisor_node_get_field(noderef, fieldname)", "supervisor")
    gen(FUNC, "wb_supervisor_node_get_field_by_index(noderef, fieldname)", "supervisor")
    gen(FUNC, "wb_supervisor_node_get_from_def(defname)", "supervisor")
    gen(FUNC, "wb_supervisor_node_get_from_device(tag)", "supervisor")
    gen(FUNC, "wb_supervisor_node_get_from_id(id)", "supervisor")
    gen(FUNC, "wb_supervisor_node_get_from_proto_def(noderef, defname)", "supervisor")
    gen(FUNC, "wb_supervisor_node_get_id(noderef)", "supervisor")
    gen(FUNC, "wb_supervisor_node_get_number_of_contact_points(noderef, include_descendants)", "supervisor")
    gen(FUNC, "wb_supervisor_node_get_number_of_fields(noderef, fieldname)", "supervisor")
    # gen(FUNC, "wb_supervisor_node_get_orientation(noderef)", "supervisor")
    gen(FUNC, "wb_supervisor_node_get_parent_node(noderef)", "supervisor")
    # gen(FUNC, "wb_supervisor_node_get_pose(noderef, noderef_from)", "supervisor")
    # gen(FUNC, "wb_supervisor_node_get_position(noderef)", "supervisor")
    gen(FUNC, "wb_supervisor_node_get_proto_field(noderef, fieldname)", "supervisor")
    gen(FUNC, "wb_supervisor_node_get_proto_field_by_index(noderef, fieldname)", "supervisor")
    gen(FUNC, "wb_supervisor_node_get_proto_number_of_fields(noderef, fieldname)", "supervisor")
    gen(FUNC, "wb_supervisor_node_get_root()", "supervisor")
    gen(FUNC, "wb_supervisor_node_get_selected()", "supervisor")
    gen(FUNC, "wb_supervisor_node_get_self()", "supervisor")
    gen(FUNC, "wb_supervisor_node_get_static_balance(noderef)", "supervisor")
    # gen(FUNC, "wb_supervisor_node_get_velocity(noderef)", "supervisor")
    gen(FUNC, "wb_supervisor_node_get_type(noderef)", "supervisor")
    gen(FUNC, "wb_supervisor_node_get_type_name(noderef)", "supervisor")
    gen(FUNC, "wb_supervisor_node_is_proto(noderef)", "supervisor")
    gen(FUNC, "wb_supervisor_node_load_state(noderef, state_name)", "supervisor")
    gen(PROC, "wb_supervisor_node_move_viewpoint(node)", "supervisor")
    gen(PROC, "wb_supervisor_node_remove(noderef)", "supervisor")
    gen(FUNC, "wb_supervisor_node_reset_physics(noderef)", "supervisor")
    gen(FUNC, "wb_supervisor_node_restart_controller(noderef)", "supervisor")
    gen(FUNC, "wb_supervisor_node_save_state(noderef, state_name)", "supervisor")
    gen(FUNC, "wb_supervisor_node_set_joint_position(noderef, position, index)", "supervisor")
    gen(PROC, "wb_supervisor_node_set_velocity(noderef, velocity)", "supervisor")
    gen(PROC, "wb_supervisor_node_set_visibility(node, from, visible)", "supervisor")
    # gen(FUNC, "wb_supervisor_save_world(filename)", "supervisor"); # DEPRECATED
    # gen(PROC, "wb_supervisor_set_label()", "supervisor")
    gen(FUNC, "wb_supervisor_simulation_get_mode()", "supervisor")
    # gen(PROC, "wb_supervisor_simulation_physics_reset()", "supervisor"); # DEPRECATED
    gen(PROC, "wb_supervisor_simulation_quit(status)", "supervisor")
    gen(PROC, "wb_supervisor_simulation_reset()", "supervisor")
    gen(PROC, "wb_supervisor_simulation_reset_physics()", "supervisor")
    # gen(PROC, "wb_supervisor_simulation_revert()", "supervisor"); # DEPRECATED
    gen(PROC, "wb_supervisor_simulation_set_mode(mode)", "supervisor")
    # gen(PROC, "wb_supervisor_start_movie(filename, width, height, codec, quality, acceleration, caption)");  # DEPRECATED
    # gen(PROC, "wb_supervisor_stop_movie()", "supervisor"); # DEPRECATED
    # gen(FUNC, "wb_supervisor_virtual_reality_headset_get_orientation()", "supervisor")
    # gen(FUNC, "wb_supervisor_virtual_reality_headset_get_position()", "supervisor")
    gen(FUNC, "wb_supervisor_virtual_reality_headset_is_used()", "supervisor")
    gen(PROC, "wb_supervisor_world_load(filename)", "supervisor")
    gen(PROC, "wb_supervisor_world_reload()", "supervisor")
    # gen(FUNC, "wb_supervisor_world_save(filename)", "supervisor"); # implemented due to the default arguments management

    # touch_sensor.h
    gen(PROC, "wb_touch_sensor_disable(tag)", "touchsensor")
    gen(PROC, "wb_touch_sensor_enable(tag, sampling_period)", "touchsensor")
    # gen(FUNC, "wb_touch_sensor_get_lookup_table(tag)", "touchsensor")
    # gen(FUNC, "wb_touch_sensor_get_lookup_table_size(tag)", "touchsensor")
    gen(FUNC, "wb_touch_sensor_get_sampling_period(tag)", "touchsensor")
    gen(FUNC, "wb_touch_sensor_get_type(tag)", "touchsensor")
    gen(FUNC, "wb_touch_sensor_get_value(tag)", "touchsensor")
    # gen(FUNC, "wb_touch_sensor_get_values(tag)", "touchsensor")

    # utils/motion.h
    gen(PROC, "wbu_motion_delete(motionref)", "motion")
    gen(FUNC, "wbu_motion_get_duration(motionref)", "motion")
    gen(FUNC, "wbu_motion_get_time(motionref)", "motion")
    gen(FUNC, "wbu_motion_is_over(motionref)", "motion")
    gen(FUNC, "wbu_motion_new(filename)", "motion")
    gen(PROC, "wbu_motion_play(motionref)", "motion")
    gen(PROC, "wbu_motion_set_loop(motionref, loop)", "motion")
    gen(PROC, "wbu_motion_set_reverse(motionref, reverse)", "motion")
    gen(FUNC, "wbu_motion_set_time(motionref, time)", "motion")
    gen(PROC, "wbu_motion_stop(motionref)", "motion")

    # utils/system.h
    gen(FUNC, "wbu_system_getenv(variable)")
    gen(FUNC, "wbu_system_short_path(path)")

    # constants
    gen_const("WB_STDOUT", "0")
    gen_const("WB_STDERR", "1")

    gen_const("WB_CHANNEL_BROADCAST", "-1")

    gen_const("WB_IMAGE_RGB",  "3")
    gen_const("WB_IMAGE_RGBA", "4")
    gen_const("WB_IMAGE_ARGB", "5")
    gen_const("WB_IMAGE_BGRA", "6")
    gen_const("WB_IMAGE_ABGR", "7")

    gen_const("WB_KEYBOARD_KEY",        "65535")
    gen_const("WB_KEYBOARD_SHIFT",      "65536")
    gen_const("WB_KEYBOARD_CONTROL",   "131072")
    gen_const("WB_KEYBOARD_ALT",       "262144")
    gen_const("WB_KEYBOARD_LEFT",         "314")
    gen_const("WB_KEYBOARD_UP",           "315")
    gen_const("WB_KEYBOARD_RIGHT",        "316")
    gen_const("WB_KEYBOARD_DOWN",         "317")
    gen_const("WB_KEYBOARD_PAGEUP",       "366")
    gen_const("WB_KEYBOARD_PAGEDOWN",     "367")
    gen_const("WB_KEYBOARD_HOME",         "313")
    gen_const("WB_KEYBOARD_END",          "312")
    gen_const("WB_KEYBOARD_NUMPAD_UP",    "377")
    gen_const("WB_KEYBOARD_NUMPAD_DOWN",  "379")
    gen_const("WB_KEYBOARD_NUMPAD_LEFT",  "376")
    gen_const("WB_KEYBOARD_NUMPAD_RIGHT", "378")
    gen_const("WB_KEYBOARD_NUMPAD_HOME",  "375")
    gen_const("WB_KEYBOARD_NUMPAD_END",   "382")

    gen_const("WB_NO_FIELD",     "0")
    gen_const("WB_SF_BOOL",      "1")
    gen_const("WB_SF_INT32",     "2")
    gen_const("WB_SF_FLOAT",     "3")
    gen_const("WB_SF_VEC2F",     "4")
    gen_const("WB_SF_VEC3F",     "5")
    gen_const("WB_SF_ROTATION",  "6")
    gen_const("WB_SF_COLOR",     "7")
    gen_const("WB_SF_STRING",    "8")
    gen_const("WB_SF_NODE",      "9")
    gen_const("WB_MF",          "16")
    gen_const("WB_MF_BOOL",     "17")
    gen_const("WB_MF_INT32",    "18")
    gen_const("WB_MF_FLOAT",    "19")
    gen_const("WB_MF_VEC2F",    "20")
    gen_const("WB_MF_VEC3F",    "21")
    gen_const("WB_MF_ROTATION", "22")
    gen_const("WB_MF_COLOR",    "23")
    gen_const("WB_MF_STRING",   "24")
    gen_const("WB_MF_NODE",     "25")

    gen_const("WB_EVENT_QUIT", "-1")
    gen_const("WB_EVENT_NO_EVENT", "0")
    gen_const("WB_EVENT_MOUSE_CLICK", "1")
    gen_const("WB_EVENT_MOUSE_MOVE", "2")
    gen_const("WB_EVENT_KEYBOARD", "4")
    gen_const("WB_EVENT_JOYSTICK_BUTTON", "8")
    gen_const("WB_EVENT_JOYSTICK_AXIS", "16")
    gen_const("WB_EVENT_JOYSTICK_POV", "32")

    # ANSI codes
    gen_const("ANSI_RESET", "strcat(27, '[0m')")
    gen_const("ANSI_BOLD", "strcat(27, '[1m')")
    gen_const("ANSI_UNDERLINE", "strcat(27, '[4m')")
    gen_const("ANSI_BLACK_FOREGROUND", "strcat(27, '[30m')")
    gen_const("ANSI_RED_FOREGROUND", "strcat(27, '[31m')")
    gen_const("ANSI_GREEN_FOREGROUND", "strcat(27, '[32m')")
    gen_const("ANSI_YELLOW_FOREGROUND", "strcat(27, '[33m')")
    gen_const("ANSI_BLUE_FOREGROUND", "strcat(27, '[34m')")
    gen_const("ANSI_MAGENTA_FOREGROUND", "strcat(27, '[35m')")
    gen_const("ANSI_CYAN_FOREGROUND", "strcat(27, '[36m')")
    gen_const("ANSI_WHITE_FOREGROUND", "strcat(27, '[37m')")
    gen_const("ANSI_BLACK_BACKGROUND", "strcat(27, '[40m')")
    gen_const("ANSI_RED_BACKGROUND", "strcat(27, '[41m')")
    gen_const("ANSI_GREEN_BACKGROUND", "strcat(27, '[42m')")
    gen_const("ANSI_YELLOW_BACKGROUND", "strcat(27, '[43m')")
    gen_const("ANSI_BLUE_BACKGROUND", "strcat(27, '[44m')")
    gen_const("ANSI_MAGENTA_BACKGROUND", "strcat(27, '[45m')")
    gen_const("ANSI_CYAN_BACKGROUND", "strcat(27, '[46m')")
    gen_const("ANSI_WHITE_BACKGROUND", "strcat(27, '[47m')")
    gen_const("ANSI_CLEAR_SCREEN", "strcat(27, '[2J')")

    # these lists are exact copy paste from the doc (without the commented lines and with addition of the experimental nodes)
    gen_consts_from_list(
        'WB_DISTANCE_SENSOR_GENERIC, WB_DISTANCE_SENSOR_INFRA_RED, WB_DISTANCE_SENSOR_SONAR, WB_DISTANCE_SENSOR_LASER')
    gen_consts_from_list('WB_GPS_LOCAL_COORDINATE, WB_GPS_WGS84_COORDINATE')
    gen_consts_from_list(
        'WB_MODE_SIMULATION, WB_MODE_CROSS_COMPILATION, WB_MODE_REMOTE_CONTROL')
    gen_consts_from_list("""
        WB_NODE_NO_NODE,
        WB_NODE_APPEARANCE, WB_NODE_BACKGROUND, WB_NODE_BILLBOARD, WB_NODE_BOX, WB_NODE_CAPSULE,
        WB_NODE_COLOR, WB_NODE_CONE, WB_NODE_COORDINATE,
        WB_NODE_CYLINDER, WB_NODE_DIRECTIONAL_LIGHT, WB_NODE_ELEVATION_GRID,
        WB_NODE_FOG, WB_NODE_GROUP, WB_NODE_IMAGE_TEXTURE, WB_NODE_INDEXED_FACE_SET,
        WB_NODE_INDEXED_LINE_SET, WB_NODE_MATERIAL, WB_NODE_MESH, WB_NODE_MUSCLE, WB_NODE_NORMAL,
        WB_NODE_PBR_APPEARANCE, WB_NODE_PLANE, WB_NODE_POINT_LIGHT, WB_NODE_POINT_SET, WB_NODE_SHAPE,
        WB_NODE_SPHERE, WB_NODE_SPOT_LIGHT, WB_NODE_TEXTURE_COORDINATE,
        WB_NODE_TEXTURE_TRANSFORM, WB_NODE_TRANSFORM, WB_NODE_VIEWPOINT,
        WB_NODE_ROBOT,
        WB_NODE_ACCELEROMETER, WB_NODE_ALTIMETER, WB_NODE_BRAKE, WB_NODE_CAMERA, WB_NODE_COMPASS,
        WB_NODE_CONNECTOR, WB_NODE_DISPLAY, WB_NODE_DISTANCE_SENSOR, WB_NODE_EMITTER,
        WB_NODE_GPS, WB_NODE_GYRO, WB_NODE_INERTIAL_UNIT, WB_NODE_LED, WB_NODE_LIDAR,
        WB_NODE_LIGHT_SENSOR, WB_NODE_LINEAR_MOTOR, WB_NODE_PEN,
        WB_NODE_POSITION_SENSOR, WB_NODE_PROPELLER, WB_NODE_RADAR,
        WB_NODE_RANGE_FINDER, WB_NODE_RECEIVER, WB_NODE_ROTATIONAL_MOTOR,
        WB_NODE_SKIN, WB_NODE_SPEAKER, WB_NODE_TOUCH_SENSOR,
        WB_NODE_BALL_JOINT, WB_NODE_BALL_JOINT_PARAMETERS, WB_NODE_CHARGER,
        WB_NODE_CONTACT_PROPERTIES, WB_NODE_DAMPING, WB_NODE_FLUID,
        WB_NODE_FOCUS, WB_NODE_HINGE_JOINT, WB_NODE_HINGE_JOINT_PARAMETERS,
        WB_NODE_HINGE_2_JOINT, WB_NODE_IMMERSION_PROPERTIES, WB_NODE_JOINT_PARAMETERS,
        WB_NODE_LENS, WB_NODE_LENS_FLARE, WB_NODE_PHYSICS, WB_NODE_RECOGNITION,
        WB_NODE_SLIDER_JOINT, WB_NODE_SLOT, WB_NODE_SOLID, WB_NODE_SOLID_REFERENCE,
        WB_NODE_TRACK, WB_NODE_TRACK_WHEEL, WB_NODE_WORLD_INFO, WB_NODE_ZOOM,
        WB_NODE_MICROPHONE, WB_NODE_RADIO
        """)
    gen_consts_from_list(
        'WB_SUPERVISOR_SIMULATION_MODE_PAUSE, WB_SUPERVISOR_SIMULATION_MODE_REAL_TIME, WB_SUPERVISOR_SIMULATION_MODE_FAST')
    gen_consts_from_list('WB_ROTATIONAL, WB_LINEAR')
    gen_consts_from_list(
        'WB_TOUCH_SENSOR_BUMPER, WB_TOUCH_SENSOR_FORCE, WB_TOUCH_SENSOR_FORCE3D')
    if UPDATE:
        GITIGNOREFILE.close()


if __name__ == '__main__':
    main(sys.argv[1:])<|MERGE_RESOLUTION|>--- conflicted
+++ resolved
@@ -379,7 +379,6 @@
     gen(PROC, "wb_receiver_set_channel(tag, channel)", "receiver")
 
     # robot.h
-<<<<<<< HEAD
     # gen(PROC, "wb_robot_init()", "robot")
     # gen(PROC, "wb_robot_cleanup()", "robot")
     gen(FUNC, "wb_robot_step(duration)", "robot")
@@ -387,8 +386,6 @@
     gen(FUNC, "wb_robot_step_end()", "robot")
     gen(FUNC, "wb_robot_wait_for_user_input_event(event_type, timeout)", "robot")
     gen(PROC, "wb_robot_battery_sensor_enable(sampling_period)", "robot")
-=======
->>>>>>> 1062518b
     gen(PROC, "wb_robot_battery_sensor_disable()", "robot")
     gen(PROC, "wb_robot_battery_sensor_enable(sampling_period)", "robot")
     gen(FUNC, "wb_robot_battery_sensor_get_sampling_period()", "robot")
