// Copyright 1996-2021 Cyberbotics Ltd.
//
// Licensed under the Apache License, Version 2.0 (the "License");
// you may not use this file except in compliance with the License.
// You may obtain a copy of the License at
//
//     http://www.apache.org/licenses/LICENSE-2.0
//
// Unless required by applicable law or agreed to in writing, software
// distributed under the License is distributed on an "AS IS" BASIS,
// WITHOUT WARRANTIES OR CONDITIONS OF ANY KIND, either express or implied.
// See the License for the specific language governing permissions and
// limitations under the License.

#include "WbHttpReply.hpp"

#include <QtCore/QCryptographicHash>
#include <QtCore/QFile>
#include <QtCore/QFileInfo>

// Remarks:
// - "Access-Control-Allow-Origin" is to solve this error appearing at least on Chrome:
//    `Error: No 'Access-Control-Allow-Origin' header is present on the requested resource`

QByteArray WbHttpReply::forge404Reply() {
  static QByteArray reply;
  if (reply.isEmpty()) {
    reply.append("HTTP/1.1 404 Not Found\r\n");
    reply.append("Access-Control-Allow-Origin: *\r\n");
  }
  return reply;
}

QByteArray WbHttpReply::forgeHTMLReply(const QString &htmlContent) {
  QByteArray reply;
  reply.append("HTTP/1.1 200 OK\r\n");
  reply.append("Access-Control-Allow-Origin: *\r\n");
  reply.append("Content-Type: text/html\r\n");
  reply.append(QString("Content-Length: %1\r\n").arg(htmlContent.length()).toUtf8());
  reply.append("\r\n");
  reply.append(htmlContent.toUtf8());
  return reply;
}

QByteArray WbHttpReply::forgeFileReply(const QString &fileName, const QString &etag) {
  QByteArray reply;

  QFile file(fileName);
  if (!file.open(QIODevice::ReadOnly))
    return forge404Reply();
  const QByteArray data = file.readAll();
<<<<<<< HEAD
=======

>>>>>>> 1ce6f1f0
  const QByteArray hash = QCryptographicHash::hash(data, QCryptographicHash::Md5);

  if (!etag.isEmpty() && hash.toHex().compare(etag.toLocal8Bit(), Qt::CaseSensitive) == 0) {
    reply.append("HTTP/1.1 304 Not modified\r\n");
    reply.append("Access-Control-Allow-Origin: *\r\n");
    reply.append("Cache-Control: public, max-age=3600\r\n");  // Help the browsers to cache the file for 1 hour.
    reply.append("etag: ").append(hash.toHex()).append("\r\n");
    reply.append("\r\n");
  } else {
    const QString mimeType = WbHttpReply::mimeType(fileName, true);
    reply.append("HTTP/1.1 200 OK\r\n");
    reply.append("Access-Control-Allow-Origin: *\r\n");
    reply.append("Cache-Control: public, max-age=3600\r\n");  // Help the browsers to cache the file for 1 hour.
    reply.append("etag: ").append(hash.toHex()).append("\r\n");
    reply.append(QString("Content-Type: %1\r\n").arg(mimeType).toUtf8());
    reply.append(QString("Content-Length: %1\r\n").arg(data.length()).toUtf8());
    reply.append("\r\n");
    reply.append(data);
  }

  return reply;
}

QString WbHttpReply::mimeType(const QString &url, bool generic) {
  const QString extension = url.mid(url.lastIndexOf('.') + 1).toLower();
  QString type;
  if (extension == "png" || extension == "jpg" || extension == "jpeg")
    return QString("image/%1").arg(extension);
  else if (extension == "html" || extension == "css")
    return QString("text/%1").arg(extension);
  else if (extension == "js")
    return "application/javascript";
  else
    return generic ? "application/octet-stream" : "";  // generic binary format
}<|MERGE_RESOLUTION|>--- conflicted
+++ resolved
@@ -49,10 +49,7 @@
   if (!file.open(QIODevice::ReadOnly))
     return forge404Reply();
   const QByteArray data = file.readAll();
-<<<<<<< HEAD
-=======
 
->>>>>>> 1ce6f1f0
   const QByteArray hash = QCryptographicHash::hash(data, QCryptographicHash::Md5);
 
   if (!etag.isEmpty() && hash.toHex().compare(etag.toLocal8Bit(), Qt::CaseSensitive) == 0) {
