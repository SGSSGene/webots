--- conflicted
+++ resolved
@@ -24,11 +24,7 @@
   static bool firstCall = true;
 
   if (firstCall) {
-<<<<<<< HEAD
-    static QString webotsVersionString = "R2020a";  // updated by script
-=======
     static QString webotsVersionString = "R2021a";  // updated by script
->>>>>>> 01e08210
     bool success = webotsVersion.fromString(webotsVersionString);
     if (!success)
       WbLog::fatal(QObject::tr("Internal error: the Webots version is not computable."));
