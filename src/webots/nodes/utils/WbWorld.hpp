// Copyright 1996-2021 Cyberbotics Ltd.
//
// Licensed under the Apache License, Version 2.0 (the "License");
// you may not use this file except in compliance with the License.
// You may obtain a copy of the License at
//
//     http://www.apache.org/licenses/LICENSE-2.0
//
// Unless required by applicable law or agreed to in writing, software
// distributed under the License is distributed on an "AS IS" BASIS,
// WITHOUT WARRANTIES OR CONDITIONS OF ANY KIND, either express or implied.
// See the License for the specific language governing permissions and
// limitations under the License.

#ifndef WB_WORLD_HPP
#define WB_WORLD_HPP

//
// Description: Webots world
//

#include <QtCore/QMutex>
#include <QtCore/QObject>
#include <QtCore/QString>
#include "WbWorldInfo.hpp"

class WbGroup;
class WbNode;
class WbPerspective;
class WbRobot;
class WbSolid;
class WbTokenizer;
class WbViewpoint;
class WbProtoList;

struct dImmersionGeom;
class WbOdeContact;

class WbWorld : public QObject {
  Q_OBJECT;

public:
  // unique world instance (can be NULL)
  static WbWorld *instance();

  // constructor
  // the world is read using 'tokenizer': the file syntax must have been checked with WbParser
  // if 'tokenizer' is not specified, the world is created with default WorldInfo and Viewpoint nodes
  WbWorld(WbProtoList *protos = NULL, WbTokenizer *tokenizer = NULL);

  // destructor
  virtual ~WbWorld();

  void finalize();

  // current file name
  const QString &fileName() const { return mFileName; }
  bool isUnnamed() const;
  bool needSaving() const;
  bool isModifiedFromSceneTree() const { return mIsModifiedFromSceneTree; }
  bool isModified() const { return mIsModified; }
  void setModified(bool isModified = true);
  void setModifiedFromSceneTree();

  // world loading functions
  bool isLoading() const { return mIsLoading; }
  void setIsLoading(bool loading) { mIsLoading = loading; }
  bool isCleaning() const { return mIsCleaning; }
  void setIsCleaning(bool cleaning) { mIsCleaning = cleaning; }
  bool wasWorldLoadingCanceled() { return mWorldLoadingCanceled; }

  bool isVideoRecording() const { return mIsVideoRecording; }

  static QString defaultX3dFrustumCullingParameter() { return "true"; }
  static void enableX3DMetaFileExport() { cX3DMetaFileExport = true; }
  static bool isX3DStreaming() { return cX3DStreaming; }
  static void enableX3DStreaming() { cX3DStreaming = true; }

  // save
  bool save();
  virtual bool saveAs(const QString &fileName);

  // save and replace Webots specific nodes by VRML/X3D nodes
  bool exportAsHtml(const QString &fileName, bool animation) const;
  bool exportAsVrml(const QString &fileName) const;
  void write(WbVrmlWriter &writer) const;

  // nodes that do always exist
  WbGroup *root() const { return mRoot; }
  WbWorldInfo *worldInfo() const { return mWorldInfo; }
  WbViewpoint *viewpoint() const { return mViewpoint; }
  void setWorldInfo(WbWorldInfo *worldInfo) { mWorldInfo = worldInfo; }
  void setViewpoint(WbViewpoint *viewpoint);
  double orthographicViewHeight() const;
  void setOrthographicViewHeight(double ovh) const;

  // current perspective
  WbPerspective *perspective() const { return mPerspective; }
  bool reloadPerspective();

  // find a solid by its "name" field
  WbSolid *findSolid(const QString &name) const;

  // create a list of all solids (on the fly), look recursively
  // if 'visibleNodes' is true: return list of Solid nodes visible in the scene tree
  // if 'visibleNodes' is false: return instantiated Solid nodes (i.e. excluding proto parameter nodes)
  QList<WbSolid *> findSolids(bool visibleNodes = false) const;

  // return the list of all robots
  QList<WbRobot *> robots() const { return mRobots; }

  // return the list of all top solids (not looking recursively)
  QList<WbSolid *> topSolids() const { return mTopSolids; }

  // return the list of all solids that have a positive radar cross-section (radar target)
  QList<WbSolid *> radarTargetSolids() const { return mRadarTargets; }
  void addRadarTarget(WbSolid *target) { mRadarTargets.append(target); }
  void removeRadarTarget(WbSolid *target) { mRadarTargets.removeAll(target); }

  // return the list of all solids that have a non-empty 'recognitionColors' field
  QList<WbSolid *> cameraRecognitionObjects() const { return mCameraRecognitionObjects; }
  void addCameraRecognitionObject(WbSolid *object) { mCameraRecognitionObjects.append(object); }
  void removeCameraRecognitionObject(WbSolid *object) { mCameraRecognitionObjects.removeAll(object); }

  // functions to maintain global list of robots
  void removeRobotIfPresent(WbRobot *robot);
  void addRobotIfNotAlreadyPresent(WbRobot *robot);

  // return the list of texture files used in this world (no duplicates)
  QStringList listTextureFiles() const;

  // shortcut
  double basicTimeStep() const { return mWorldInfo->basicTimeStep(); }
  int optimalThreadCount() const { return mWorldInfo->optimalThreadCount(); }

  const QList<WbOdeContact> &odeContacts() const { return mOdeContacts; }
  const QList<dImmersionGeom> &immersionGeoms() const { return mImmersionGeoms; }
  void appendOdeContact(const WbOdeContact &odeContact);
  void appendOdeImmersionGeom(const dImmersionGeom &immersionGeom);

  void retrieveNodeNamesWithOptionalRendering(QStringList &centerOfMassNodeNames, QStringList &centerOfBuoyancyNodeNames,
                                              QStringList &supportPolygonNodeNames) const;

  void setResetRequested(bool restartControllers) {
    mResetRequested = true;
    if (!mRestartControllers)
      mRestartControllers = restartControllers;
  }
  virtual void reset(bool restartControllers) {
    mResetRequested = false;
    mRestartControllers = false;
  }

signals:
  void modificationChanged(bool modified);
  void worldLoadingStatusHasChanged(QString status);
  void worldLoadingHasProgressed(int percent);
  void viewpointChanged();
  void robotAdded(WbRobot *robot);
  void resetRequested(bool restartControllers);

public slots:
  void awake();
  void updateVideoRecordingStatus(int status) {
    mIsVideoRecording = (status == WB_SUPERVISOR_MOVIE_RECORDING || status == WB_SUPERVISOR_MOVIE_SAVING);
  }

protected:
  // collecting contact and immersion geometries
  QList<WbOdeContact> mOdeContacts;
  QList<dImmersionGeom> mImmersionGeoms;
  bool mWorldLoadingCanceled;

  QString logWorldMetrics() const;

  // called when a node is added to the children of a group which checks if a
  // controller needs starting, should the added node be a Robot
  virtual void setUpControllerForNewRobot(WbRobot *robot) {}

<<<<<<< HEAD
=======
protected:
  bool mWorldLoadingCanceled;
  bool mResetRequested;
  bool mRestartControllers;

>>>>>>> e884eae6
protected slots:
  virtual void storeAddedNodeIfNeeded(WbNode *node) {}

private:
  QString mFileName;
  bool mIsModified;
  bool mIsModifiedFromSceneTree;
  WbGroup *mRoot;
  WbWorldInfo *mWorldInfo;
  WbViewpoint *mViewpoint;
  WbPerspective *mPerspective;
  QList<WbRobot *> mRobots;
  QList<WbSolid *> mTopSolids;
  QList<WbSolid *> mRadarTargets;
  QList<WbSolid *> mCameraRecognitionObjects;
  WbProtoList *mProtos;
  QMutex mOdeContactsMutex;
  double mLastAwakeningTime;
  bool mIsLoading;
  bool mIsCleaning;
  bool mIsVideoRecording;

  void checkPresenceOfMandatoryNodes();
  WbNode *findTopLevelNode(const QString &modelName, int preferredPosition) const;

  virtual void storeLastSaveTime(){};
  void createX3DMetaFile(const QString &filename) const;

  static bool cX3DMetaFileExport;
  static bool cX3DStreaming;

private slots:
  void updateProjectPath(const QString &oldPath, const QString &newPath);
  void updateTopLevelLists();
};

#endif<|MERGE_RESOLUTION|>--- conflicted
+++ resolved
@@ -170,6 +170,8 @@
   QList<WbOdeContact> mOdeContacts;
   QList<dImmersionGeom> mImmersionGeoms;
   bool mWorldLoadingCanceled;
+  bool mResetRequested;
+  bool mRestartControllers;
 
   QString logWorldMetrics() const;
 
@@ -177,14 +179,6 @@
   // controller needs starting, should the added node be a Robot
   virtual void setUpControllerForNewRobot(WbRobot *robot) {}
 
-<<<<<<< HEAD
-=======
-protected:
-  bool mWorldLoadingCanceled;
-  bool mResetRequested;
-  bool mRestartControllers;
-
->>>>>>> e884eae6
 protected slots:
   virtual void storeAddedNodeIfNeeded(WbNode *node) {}
 
