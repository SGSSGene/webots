--- conflicted
+++ resolved
@@ -298,13 +298,9 @@
   if (dynamic_cast<WbSolid *>(node))
     WbWorld::instance()->awake();
 
-<<<<<<< HEAD
-  bool dictionaryNeedsUpdate = node->hasAreferredDefNodeDescendant();
-=======
   const QString nodeModelName = node->modelName();  // save the node model name prior to it being deleted
 
   const bool dictionaryNeedsUpdate = WbVrmlNodeUtilities::hasAreferredDefNodeDescendant(node);
->>>>>>> 8f5fd23b
   WbField *parentField = node->parentField();
   assert(parentField);
   WbSFNode *sfnode = dynamic_cast<WbSFNode *>(parentField->value());
