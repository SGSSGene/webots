--- conflicted
+++ resolved
@@ -199,24 +199,18 @@
     } else
       newEnergy = currentEnergy - e;  // transfer
 
-<<<<<<< HEAD
-    if (mDone == false) {  // else energy is wasted
-=======
-    if (mRobot->battery().size() > 2) {  // else energy is wasted
->>>>>>> 8f5fd23b
-      double robotCurrentEnergy = mRobot->currentEnergy();
-      // special case:
-      //   if the current energy of the robot is already bigger that its max energy
-      //   the robot battery cannot be filled
-      if (robotCurrentEnergy >= mRobot->maxEnergy())
-        newEnergy = currentEnergy;  // no energy is transferred
-      else {
-        robotCurrentEnergy += e;
-        if (robotCurrentEnergy > mRobot->maxEnergy())
-          robotCurrentEnergy = mRobot->maxEnergy();
-      }
-      mRobot->setCurrentEnergy(robotCurrentEnergy);
+    double robotCurrentEnergy = mRobot->currentEnergy();
+    // special case:
+    //   if the current energy of the robot is already bigger that its max energy
+    //   the robot battery cannot be filled
+    if (robotCurrentEnergy >= mRobot->maxEnergy())
+      newEnergy = currentEnergy;  // no energy is transferred
+    else {
+      robotCurrentEnergy += e;
+      if (robotCurrentEnergy > mRobot->maxEnergy())
+        robotCurrentEnergy = mRobot->maxEnergy();
     }
+    mRobot->setCurrentEnergy(robotCurrentEnergy);
   }
 
   // store value in battery
