// Copyright 1996-2018 Cyberbotics Ltd.
//
// Licensed under the Apache License, Version 2.0 (the "License");
// you may not use this file except in compliance with the License.
// You may obtain a copy of the License at
//
//     http://www.apache.org/licenses/LICENSE-2.0
//
// Unless required by applicable law or agreed to in writing, software
// distributed under the License is distributed on an "AS IS" BASIS,
// WITHOUT WARRANTIES OR CONDITIONS OF ANY KIND, either express or implied.
// See the License for the specific language governing permissions and
// limitations under the License.

#include "WbPlane.hpp"

#include "WbAffinePlane.hpp"
#include "WbBoundingSphere.hpp"
#include "WbField.hpp"
#include "WbFieldChecker.hpp"
#include "WbNodeUtilities.hpp"
#include "WbRay.hpp"
#include "WbResizeManipulator.hpp"
#include "WbSFVector2.hpp"
#include "WbSimulationState.hpp"
#include "WbTransform.hpp"
#include "WbVrmlWriter.hpp"
#include "WbWrenAbstractResizeManipulator.hpp"
#include "WbWrenRenderingContext.hpp"

#include <wren/config.h>
#include <wren/renderable.h>
#include <wren/static_mesh.h>
#include <wren/transform.h>

#include <ode/ode.h>

#include <algorithm>

void WbPlane::init() {
  mSize = findSFVector2("size");
}

WbPlane::WbPlane(WbTokenizer *tokenizer) : WbGeometry("Plane", tokenizer) {
  init();
}

WbPlane::WbPlane(const WbPlane &other) : WbGeometry(other) {
  init();
}

WbPlane::WbPlane(const WbNode &other) : WbGeometry(other) {
  init();
}

WbPlane::~WbPlane() {
  wr_static_mesh_delete(mWrenMesh);
}

void WbPlane::postFinalize() {
  WbGeometry::postFinalize();

  connect(mSize, &WbSFVector2::changed, this, &WbPlane::updateSize);
}

const WbVector2 &WbPlane::size() const {
  return mSize->value();
}

void WbPlane::setSize(const WbVector2 &size) {
  mSize->setValue(size);
}

void WbPlane::setSize(double x, double y) {
  mSize->setValue(x, y);
}

void WbPlane::setX(double x) {
  mSize->setX(x);
}

void WbPlane::setY(double y) {
  mSize->setY(y);
}

const WbVector2 WbPlane::scaledSize() const {
  const WbVector2 &size = mSize->value();
  const WbVector3 &scale = absoluteScale();
  return WbVector2(fabs(scale.x() * size.x()), fabs(scale.z() * size.y()));
}

void WbPlane::write(WbVrmlWriter &writer) const {
  if (writer.isWebots())
    WbGeometry::write(writer);
  else
    writeExport(writer);
}

void WbPlane::exportNodeFields(WbVrmlWriter &writer) const {
  if (writer.isWebots())
    WbGeometry::exportNodeFields(writer);
<<<<<<< HEAD
  else if (writer.isX3d())
    writer << " x3dType=\'Plane\' coordIndex=\'0 1 2 3 -1\' texCoordIndex=\'0 1 2 3 -1\'";
  else {  // VRML
=======
  else if (writer.isX3d()) {
    writer << " size=\'";
    mSize->write(writer);
    writer << "\'";
  } else {  // VRML export as IndexedFaceSet
>>>>>>> 90eaaa6f
    writer.indent();
    writer << "coordIndex [ 0 1 2 3 -1 ]\n";
    writer.indent();
    writer << "texCoordIndex [ 0 1 2 3 -1 ]\n";
  }
}

void WbPlane::exportNodeSubNodes(WbVrmlWriter &writer) const {
  double sx = mSize->value().x() / 2.0;
  double sz = mSize->value().y() / 2.0;
  if (!writer.isVrml())
    WbGeometry::exportNodeSubNodes(writer);
  else {  // VRML export as IndexedFaceSet
    writer.indent();
    writer << "coord Coordinate {\n";
    writer.increaseIndent();
    writer.indent();
    writer << "point [ ";
    writer << -sx << " 0 " << -sz << ", ";
    writer << -sx << " 0 " << sz << ", ";
    writer << sx << " 0 " << sz << ", ";
    writer << sx << " 0 " << -sz << " ]\n";
    writer.decreaseIndent();
    writer.indent();
    writer << "}\n";
    writer.indent();
    writer << "texCoord TextureCoordinate {\n";
    writer.increaseIndent();
    writer.indent();
    writer << "point [ 0 1, 0 0, 1 0, 1 1]\n";
    writer.decreaseIndent();
    writer.indent();
    writer << "}\n";
  }
}

void WbPlane::createWrenObjects() {
  WbGeometry::createWrenObjects();
  WbGeometry::computeWrenRenderable();

  const bool createOutlineMesh = isInBoundingObject();

  mWrenMesh = wr_static_mesh_unit_rectangle_new(createOutlineMesh);

  wr_renderable_set_mesh(mWrenRenderable, WR_MESH(mWrenMesh));

  updateSize();

  if (createOutlineMesh)
    connect(WbWrenRenderingContext::instance(), &WbWrenRenderingContext::lineScaleChanged, this, &WbPlane::updateLineScale);

  emit wrenObjectsCreated();
}

void WbPlane::createResizeManipulator() {
  mResizeManipulator = new WbPlaneResizeManipulator(uniqueId());
}

void WbPlane::setResizeManipulatorDimensions() {
  WbVector3 scale(size().x(), 0.1f * std::min(mSize->value().x(), mSize->value().y()), size().y());
  WbTransform *transform = upperTransform();
  if (transform)
    scale *= transform->matrix().scale();

  if (isAValidBoundingObject()) {
    float offset = 1.0f + (wr_config_get_line_scale() / LINE_SCALE_FACTOR);
    scale *= WbVector3(offset, 1.0f, offset);
  }

  resizeManipulator()->updateHandleScale(scale.ptr());
  updateResizeHandlesSize();
}

bool WbPlane::areSizeFieldsVisibleAndNotRegenerator() const {
  const WbField *const size = findField("size", true);
  return WbNodeUtilities::isVisible(size) && !WbNodeUtilities::isTemplateRegeneratorField(size);
}

bool WbPlane::sanitizeFields() {
  if (WbFieldChecker::checkVector2IsPositive(this, mSize, WbVector2(1.0, 1.0)))
    return false;

  return true;
}

void WbPlane::rescale(const WbVector3 &scale) {
  WbVector2 resizedSize = size();
  if (scale.x() != 1.0)
    resizedSize[0] *= scale.x();
  if (scale.z() != 1.0)
    resizedSize[1] *= scale.z();
  setSize(resizedSize);
}

void WbPlane::updateSize() {
  if (!sanitizeFields())
    return;

  if (isInBoundingObject())
    updateLineScale();
  else
    updateScale();

  if (mBoundingSphere && !isInBoundingObject())
    mBoundingSphere->setOwnerSizeChanged();

  if (resizeManipulator() && resizeManipulator()->isAttached())
    setResizeManipulatorDimensions();

  emit changed();
}

void WbPlane::updateLineScale() {
  if (!sanitizeFields() || !isAValidBoundingObject())
    return;

  float offset = wr_config_get_line_scale() / LINE_SCALE_FACTOR;

  // allow the bounding sphere to scale down
  float scaleY = 0.1f * std::min(mSize->value().x(), mSize->value().y());

  float scale[] = {static_cast<float>(mSize->value().x() * (1.0f + offset)), scaleY,
                   static_cast<float>(mSize->value().y() * (1.0f + offset))};
  wr_transform_set_scale(wrenNode(), scale);
}

void WbPlane::updateScale() {
  if (!sanitizeFields())
    return;

  // allow the bounding sphere to scale down
  float scaleY = 0.1f * std::min(mSize->value().x(), mSize->value().y());

  float scale[] = {static_cast<float>(mSize->value().x()), scaleY, static_cast<float>(mSize->value().y())};
  wr_transform_set_scale(wrenNode(), scale);
}

bool WbPlane::isSuitableForInsertionInBoundingObject(bool warning) const {
  const bool invalidDimensions = (mSize->x() <= 0.0 || mSize->y() <= 0.0);
  if (warning && invalidDimensions)
    warn(tr("All 'size' components must be positive for a Plane used in a 'boundingObject'."));

  return !invalidDimensions;
}

/////////////////
// ODE objects //
/////////////////

dGeomID WbPlane::createOdeGeom(dSpaceID space) {
  double d;
  WbVector3 n;
  computePlaneParams(n, d);
  return dCreatePlane(space, n.x(), n.y(), n.z(), d);
}

bool WbPlane::isAValidBoundingObject(bool checkOde, bool warning) const {
  const bool admissible = WbGeometry::isAValidBoundingObject(checkOde, warning);
  return admissible && isSuitableForInsertionInBoundingObject(admissible && warning);
}

void WbPlane::setOdePosition(const WbVector3 &translation) {
  updateOdePlanePosition();
}

void WbPlane::setOdeRotation(const WbRotation &rotation) {
  updateOdePlanePosition();
}

void WbPlane::updateOdePlanePosition() {
  WbVector3 n;
  double d;
  computePlaneParams(n, d);
  dGeomPlaneSetParams(mOdeGeom, n.x(), n.y(), n.z(), d);
}

void WbPlane::computePlaneParams(WbVector3 &n, double &d) {
  WbTransform *transform = upperTransform();

  // initial values with identity matrices
  n.setXyz(0.0, 1.0, 0.0);     // plane normal
  WbVector3 p(0.0, 0.0, 0.0);  // a point in the plane

  if (transform) {
    const WbMatrix3 &m3 = transform->rotationMatrix();
    // Applies this transform's rotation to plane normal
    n = m3 * n;

    // Translates p
    p = transform->position();
    // Computes the d parameter in the plane equation
    d = p.dot(n);
  } else
    d = 0.0;
}

/////////////////
// Ray tracing //
/////////////////

bool WbPlane::pickUVCoordinate(WbVector2 &uv, const WbRay &ray, int textureCoordSet) const {
  WbVector3 collisionPoint;
  const bool intersectionExists = computeCollisionPoint(collisionPoint, ray);
  if (!intersectionExists)
    // no valid collision
    return false;

  // transform intersection point to plane coordinates
  WbVector3 pointOnTexture(collisionPoint);
  const WbTransform *const transform = upperTransform();
  if (transform) {
    pointOnTexture = transform->matrix().pseudoInversed(collisionPoint);
    pointOnTexture /= absoluteScale();
  }

  // transform point into texture coordinates in range [0..1]
  const double sx = scaledSize().x();
  const double sz = scaledSize().y();

  const double u = pointOnTexture.x() / sx + 0.5;
  const double v = pointOnTexture.z() / sz + 0.5;

  // result
  uv.setXy(u, v);
  return true;
}

double WbPlane::computeDistance(const WbRay &ray) const {
  WbVector3 collisionPoint;
  const bool collisionExists = computeCollisionPoint(collisionPoint, ray);
  if (!collisionExists)
    // no valid collision
    return -1;

  // distance
  const WbVector3 &d = ray.origin() - collisionPoint;
  return d.length();
}

bool WbPlane::computeCollisionPoint(WbVector3 &point, const WbRay &ray) const {
  // compute intersection point between ray and plane
  WbVector3 planeNormal(0.0, 1.0, 0.0);
  WbVector3 translation(0.0, 0.0, 0.0);
  const WbTransform *const transform = upperTransform();
  if (transform) {
    planeNormal = transform->matrix().sub3x3MatrixDot(WbVector3(0.0, 1.0, 0.0));
    planeNormal.normalize();
    translation = transform->matrix().translation();
  }
  const WbAffinePlane plane(planeNormal, translation);
  const std::pair<bool, double> intersection = ray.intersects(plane, true);

  if (!intersection.first || intersection.second < 0.0)
    // collision not in the direction of the ray or no intersection
    return false;

  // intersection point
  point = ray.origin() + intersection.second * ray.direction();
  return true;
}

void WbPlane::recomputeBoundingSphere() const {
  assert(mBoundingSphere);
  mBoundingSphere->set(WbVector3(), scaledSize().length() / 2.0);
}

////////////////////////
// Friction Direction //
////////////////////////

WbVector3 WbPlane::computeFrictionDirection(const WbVector3 &normal) const {
  return WbVector3(0, 0, 1);
}<|MERGE_RESOLUTION|>--- conflicted
+++ resolved
@@ -99,17 +99,11 @@
 void WbPlane::exportNodeFields(WbVrmlWriter &writer) const {
   if (writer.isWebots())
     WbGeometry::exportNodeFields(writer);
-<<<<<<< HEAD
-  else if (writer.isX3d())
-    writer << " x3dType=\'Plane\' coordIndex=\'0 1 2 3 -1\' texCoordIndex=\'0 1 2 3 -1\'";
-  else {  // VRML
-=======
   else if (writer.isX3d()) {
     writer << " size=\'";
     mSize->write(writer);
     writer << "\'";
   } else {  // VRML export as IndexedFaceSet
->>>>>>> 90eaaa6f
     writer.indent();
     writer << "coordIndex [ 0 1 2 3 -1 ]\n";
     writer.indent();
