--- conflicted
+++ resolved
@@ -55,11 +55,8 @@
   void reset() override;
 
   virtual void updateCameraTexture();
-<<<<<<< HEAD
-=======
 
   void enableExternalWindowForAttachedCamera(bool enabled);
->>>>>>> 39b55d30
 
   void setNodeVisibility(WbBaseNode *node, bool visible);
 
@@ -162,11 +159,7 @@
 
   bool mExternalWindowEnabled;
   void updateFrustumDisplay();
-<<<<<<< HEAD
-  virtual void updateTextureUpdateNotifications();
-=======
   virtual void updateTextureUpdateNotifications(bool enabled);
->>>>>>> 39b55d30
 
 public slots:
   void updateAntiAliasing();
