--- conflicted
+++ resolved
@@ -1083,15 +1083,7 @@
       fprintf(fd, "cp $WEBOTS_HOME/src/packaging/webots.desktop usr/share/app-install/desktop/\n");
       fprintf(fd, "mkdir usr/local/bin\n");
       fprintf(fd, "ln -s /usr/local/%s/webots usr/local/bin/webots\n", application_name_lowercase_and_dashes);
-<<<<<<< HEAD
       fprintf(fd, "cd %s/debian/usr/local/%s/lib/webots\n", distribution_path, application_name_lowercase_and_dashes);
-      fprintf(fd, "ln -s libopencv_core.so.2.4.3 libopencv_core.so.2.4\n");
-      fprintf(fd, "ln -s libopencv_core.so.2.4.3 libopencv_core.so\n");
-      fprintf(fd, "ln -s libopencv_imgproc.so.2.4.3 libopencv_imgproc.so.2.4\n");
-      fprintf(fd, "ln -s libopencv_imgproc.so.2.4.3 libopencv_imgproc.so\n");
-=======
-      fprintf(fd, "cd %s/debian/usr/local/%s/lib\n", distribution_path, application_name_lowercase_and_dashes);
->>>>>>> a1629071
       fprintf(fd, "ln -s libQt5Concurrent.so.5 libQt5Concurrent.so\n");
       fprintf(fd, "ln -s libQt5Core.so.5 libQt5Core.so\n");
       fprintf(fd, "ln -s libQt5DBus.so.5 libQt5DBus.so\n");
@@ -1119,28 +1111,13 @@
       fprintf(fd, "cd %s/debian\n", distribution_path);
       // add the wrapper library corresponding to the default Python 3 versions
 #ifdef WEBOTS_UBUNTU_16_04
-<<<<<<< HEAD
       fprintf(fd, "mkdir usr/local/webots/lib/controller/python35\n");
       fprintf(fd, "cp $WEBOTS_HOME/lib/controller/python35/*.py usr/local/webots/lib/controller/python35/\n");
       fprintf(fd, "cp $WEBOTS_HOME/lib/controller/python35/_*.so usr/local/webots/lib/controller/python35/\n");
-#endif
-
       // include system libraries in package that are needed on Ubuntu 18.04
-#ifdef WEBOTS_UBUNTU_16_04
-      fprintf(fd, "cp /lib/x86_64-linux-gnu/libssl.so.1.0.0 usr/local/webots/lib/webots\n");
-      fprintf(fd, "cp /lib/x86_64-linux-gnu/libcrypto.so.1.0.0 usr/local/webots/lib/webots\n");
-      fprintf(fd, "cd %s/debian/usr/local/%s/lib/webots\n", distribution_path, application_name_lowercase_and_dashes);
-      fprintf(fd, "ln -s libssl.so.1.0.0 libssl.so\n");
-      fprintf(fd, "ln -s libcrypto.so.1.0.0 libcrypto.so\n");
-=======
-      fprintf(fd, "mkdir usr/local/webots/lib/python35\n");
-      fprintf(fd, "cp $WEBOTS_HOME/lib/python35/*.py usr/local/webots/lib/python35/\n");
-      fprintf(fd, "cp $WEBOTS_HOME/lib/python35/_*.so usr/local/webots/lib/python35/\n");
-      // include system libraries in package that are needed on Ubuntu 18.04
-      fprintf(fd, "cd %s/debian/usr/local/%s/lib\n", distribution_path, application_name_lowercase_and_dashes);
+      fprintf(fd, "cd %s/debian/usr/local/%s/lib/controller\n", distribution_path, application_name_lowercase_and_dashes);
       fprintf(fd, "ln -s libssl.so.1.1 libssl.so\n");
       fprintf(fd, "ln -s libcrypto.so.1.1 libcrypto.so\n");
->>>>>>> a1629071
       fprintf(fd, "cd %s/debian\n", distribution_path);
       fprintf(fd, "cp /usr/lib/x86_64-linux-gnu/libpng12.so.0 usr/local/webots/lib/webots\n");
       fprintf(fd, "cp /usr/lib/x86_64-linux-gnu/libvpx.so.3 usr/local/webots/lib/webots\n");
@@ -1211,7 +1188,6 @@
       fprintf(fd, "cp /usr/lib/x86_64-linux-gnu/libassimp.so.4 debian/usr/local/webots/lib/webots\n");
 #endif
       // libraries common to Ubuntu 16.04 and 18.04
-<<<<<<< HEAD
       fprintf(fd, "cp /usr/lib/x86_64-linux-gnu/libfreeimage.so.3 debian/usr/local/webots/lib/webots\n");
       fprintf(fd, "cp /usr/lib/x86_64-linux-gnu/libjxrglue.so.0 debian/usr/local/webots/lib/webots\n");
       fprintf(fd, "cp /usr/lib/x86_64-linux-gnu/libopenjp2.so.7 debian/usr/local/webots/lib/webots\n");
@@ -1235,32 +1211,6 @@
       fprintf(fd, "cp /usr/lib/x86_64-linux-gnu/libgd.so.3 debian/usr/local/webots/lib/webots\n");
       fprintf(fd, "cp /usr/lib/x86_64-linux-gnu/libssh.so.4 debian/usr/local/webots/lib/webots\n");
       fprintf(fd, "cp /usr/lib/x86_64-linux-gnu/libfreetype.so.6 debian/usr/local/webots/lib/webots\n");
-      fprintf(fd, "cp /lib/x86_64-linux-gnu/libpci.so.3 debian/usr/local/webots/lib/webots\n");
-=======
-      fprintf(fd, "cp /usr/lib/x86_64-linux-gnu/libfreeimage.so.3 debian/usr/local/webots/lib\n");
-      fprintf(fd, "cp /usr/lib/x86_64-linux-gnu/libjxrglue.so.0 debian/usr/local/webots/lib\n");
-      fprintf(fd, "cp /usr/lib/x86_64-linux-gnu/libopenjp2.so.7 debian/usr/local/webots/lib\n");
-      fprintf(fd, "cp /usr/lib/x86_64-linux-gnu/libjpegxr.so.0 debian/usr/local/webots/lib\n");
-      fprintf(fd, "cp /usr/lib/x86_64-linux-gnu/libHalf.so.12 debian/usr/local/webots/lib\n");
-      fprintf(fd, "cp /usr/lib/x86_64-linux-gnu/libIex-2_2.so.12 debian/usr/local/webots/lib\n");
-      fprintf(fd, "cp /usr/lib/x86_64-linux-gnu/libIexMath-2_2.so.12 debian/usr/local/webots/lib\n");
-      fprintf(fd, "cp /usr/lib/x86_64-linux-gnu/libIlmThread-2_2.so.12 debian/usr/local/webots/lib\n");
-      fprintf(fd, "cp /usr/lib/x86_64-linux-gnu/libIlmImf-2_2.so.22 debian/usr/local/webots/lib\n");
-      fprintf(fd, "cp /usr/lib/x86_64-linux-gnu/libzip.so.4 debian/usr/local/webots/lib\n");
-      fprintf(fd, "cp /usr/lib/x86_64-linux-gnu/libzzip-0.so.13 debian/usr/local/webots/lib\n");
-      fprintf(fd, "cp /usr/lib/x86_64-linux-gnu/libjbig.so.0 debian/usr/local/webots/lib\n");
-      fprintf(fd, "cp /usr/lib/x86_64-linux-gnu/libtiff.so.5 debian/usr/local/webots/lib\n");
-      fprintf(fd, "cp /usr/lib/x86_64-linux-gnu/libjpeg.so.8 debian/usr/local/webots/lib\n");
-      fprintf(fd, "cp /usr/lib/x86_64-linux-gnu/libgomp.so.1 debian/usr/local/webots/lib\n");
-      fprintf(fd, "cp /usr/lib/x86_64-linux-gnu/liblcms2.so.2 debian/usr/local/webots/lib\n");
-      fprintf(fd, "cp /usr/lib/x86_64-linux-gnu/libXi.so.6 debian/usr/local/webots/lib\n");
-      fprintf(fd, "cp /usr/lib/x86_64-linux-gnu/libXrender.so.1 debian/usr/local/webots/lib\n");
-      fprintf(fd, "cp /usr/lib/x86_64-linux-gnu/libfontconfig.so.1 debian/usr/local/webots/lib\n");
-      fprintf(fd, "cp /usr/lib/x86_64-linux-gnu/libxslt.so.1 debian/usr/local/webots/lib\n");
-      fprintf(fd, "cp /usr/lib/x86_64-linux-gnu/libgd.so.3 debian/usr/local/webots/lib\n");
-      fprintf(fd, "cp /usr/lib/x86_64-linux-gnu/libssh.so.4 debian/usr/local/webots/lib\n");
-      fprintf(fd, "cp /usr/lib/x86_64-linux-gnu/libfreetype.so.6 debian/usr/local/webots/lib\n");
->>>>>>> a1629071
       fprintf(fd, "cd debian/usr/local\n");
       fprintf(fd, "tar cf ../../../%s-%s-%s.tar.bz2 --use-compress-prog=pbzip2 %s\n", application_name_lowercase_and_dashes,
               package_version, arch2, application_name_lowercase_and_dashes);
