--- conflicted
+++ resolved
@@ -1083,10 +1083,6 @@
       fprintf(fd, "cp $WEBOTS_HOME/src/packaging/webots.desktop usr/share/app-install/desktop/\n");
       fprintf(fd, "mkdir usr/local/bin\n");
       fprintf(fd, "ln -s /usr/local/%s/webots usr/local/bin/webots\n", application_name_lowercase_and_dashes);
-<<<<<<< HEAD
-      fprintf(fd, "cd %s/debian/usr/local/%s/lib/webots\n", distribution_path, application_name_lowercase_and_dashes);
-=======
->>>>>>> 60ab65e2
       fprintf(fd, "cd %s/debian\n", distribution_path);
       // add the wrapper library corresponding to the default Python 3 versions
 #ifdef WEBOTS_UBUNTU_16_04
