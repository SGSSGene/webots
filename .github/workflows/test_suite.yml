--- conflicted
+++ resolved
@@ -1,6 +1,6 @@
 name: Test Suite
 
-on: 
+on:
   pull_request:
     types: [opened, synchronize, reopened, ready_for_review]
   schedule:
@@ -33,20 +33,10 @@
     runs-on: ${{ matrix.os }}
     steps:
     - uses: actions/checkout@v2
-<<<<<<< HEAD
       with:
         submodules: true
-    - name: Install Webots Compilation Dependencies [Linux]
-      if: ${{ startsWith(matrix.os, 'ubuntu') }}
-      run: |
-        sudo add-apt-repository ppa:deadsnakes/ppa
-        sudo apt update
-        # common dependencies
-        sudo apt -y install git g++ cmake execstack libusb-dev swig openjdk-${{ matrix.JAVA_VERSION }}-jdk python2.7-dev python3.6-dev python3.7-dev python3.8-dev libglu1-mesa-dev libglib2.0-dev libfreeimage-dev libfreetype6-dev libxml2-dev libzzip-0-13 libboost-dev libavcodec-extra libgd3 libssh-gcrypt-dev libzip-dev libreadline-dev pbzip2 libpci-dev libxcb-keysyms1 libxcb-image0 libxcb-icccm4 libxcb-randr0 libxcb-render-util0 libxcb-xinerama0
-        # version specific dependencies
-        sudo apt -y install ${{ matrix.version_dependencies }}
-        # ubuntu server dependencies
-        sudo apt -y install libxkbcommon-x11-dev
+    - name: Install Webots Compilation Dependencies
+      run: src/install_scripts/linux_optional_compilation_dependencies.sh
     - name: Install Webots Compilation Dependencies [macOS]
       if: ${{ startsWith(matrix.os, 'macos') }}
       run: |
@@ -58,12 +48,6 @@
         #sudo mkdir -p /Library/Frameworks/Python.framework/Versions/3.8  # we can't use python3.8 from homebrew for the compilation because it is not compatible with the normal one
         #if [[ ! -f $WEBOTS_HOME/dependencies/python3.8.zip ]]; then wget -qq https://cyberbotics.com/files/repository/dependencies/mac/release/python3.8.zip -P $WEBOTS_HOME/dependencies; fi
         #sudo unzip -o -q $WEBOTS_HOME/dependencies/python3.8.zip -d /Library/Frameworks/Python.framework/Versions/3.8
-=======
-    - name: Checkout Submodules
-      uses: textbook/git-checkout-submodule-action@master
-    - name: Install Webots Compilation Dependencies
-      run: src/install_scripts/linux_optional_compilation_dependencies.sh
->>>>>>> 9365396c
     - name: Set Commit SHA in Version
       if: ${{ github.event_name == 'schedule' }}
       run: python src/packaging/set_commit_and_date_in_version.py ${{ github.sha }}
