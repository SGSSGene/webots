os: linux
dist: xenial
<<<<<<< HEAD
services:
- xvfb
git:
  depth: 3
  submodules: true
language: python
python:
- '2.7'
- '3.7'
matrix:  # macos can't be listed in 'os' as we need to set 'generic' as language (because travis doesn't support python on macos for now)
  include:
  - os: osx
    osx_image: xcode10.2  # Xcode: 10.2.1  |  macOS: 10.14
    language: generic
jdk: openjdk8
cache: pip
#  pip: true
#  directories:
#  - dependencies
deploy:
  provider: releases
  api_key:
    secure: ILf+mnaXPZ658G7/hd4RLY1gH8gCiSc8IpI4/rlkvrLWNl55tkIqsitcavayTsBOeqE2GA1SHk0t7BlauLpNg73G7KcL6VjRVAaEo5cNz5i/pABvK4RgPskksrLTCqlT3rL/xUGm5b3RyJno9RvjQjw7AygSdFQhE2buU4bZgbOfSc16ZhU6Nm7X7HZ3t2rh5jv1nYf1mV9cskn1Xl2zqzPjLjww4T98bOVMzKrO/QYR8EZ4YocGyy0Hd6iY++G7Xtz5F9PgZVCptI9KzEm1r3/CAxr1JO4LJ2Ok3v7xp7AIjHLM/mYDOKDBrS+xnvRUHaSXCPKfrhdDiGFE3DYj1153xnl2QLpljqYi/upnjQ0Cnnp7p/mmpvqWP2Ci5L6LtvzbHQaFbkWCY83jYr5Mi0z0pC5BsVvz+E4bq5tzrp2iX0NUc0mrPM7PK/b0QFR2ibjeMl4yNh0Z7zJ/24XSRehD4VbB/R2e0RKo0tXVAwR0fIRMgMhYYDEms8/PFwwkcACdLkKkdywRoCkVSjAPHDoQ/BNUDoWY21AOjnBrU4kQIg8n2T5or30YHhcCkEfe4YaLqJ+ikTZPlT9H6HgGeZhJMadj0GBu/vn2s7jc5DtudhGPua6U2tTyzm+qyzFusjILueO5Lk0CaCy2qwf4bjuiBS+xKtdsCsOFRBI0l9U=
  file_glob: true
  file: distribution/webots*
  overwrite: true
  skip_cleanup: true
  name: Webots Nightly Build
  body: This is a nightly build of Webots from the $TRAVIS_BRANCH branch (built on Travis CI with $TRAVIS_OS_NAME)
  draft: true  # we probably want 'prerelease' instead
  tags: false
  on:
    repo: omichel/webots
    branch: travis-nighly-releases
before_install:
- if [ $TRAVIS_OS_NAME = linux ]; then sudo add-apt-repository ppa:deadsnakes/ppa -y; fi
- if [ $TRAVIS_OS_NAME = linux ]; then sudo apt update; fi
- if [ $TRAVIS_OS_NAME = linux ]; then sudo apt install python3.6-dev python3.7-dev; fi
- if [ $TRAVIS_OS_NAME = linux ]; then curl -sL https://deb.nodesource.com/setup_10.x | sudo -E bash -; fi
- if [ $TRAVIS_OS_NAME = linux ]; then sudo apt install nodejs; fi
install:
- pip install -r tests/sources/requirements.txt
- pip install -r docs/tests/requirements.txt
addons:
  apt:
    packages:
    - clang-format-5.0
    - g++
    - cmake
    - libusb-dev
    - swig
    - python2.7-dev
    - libglu1-mesa-dev
    - libglib2.0-dev
    - libfreeimage-dev
    - libfreetype6-dev
    - libxml2-dev
    - libzzip-0-13
    - libssl-dev
    - libboost-dev
    - libjpeg8-dev
    - libavcodec-extra
    - libpci-dev
    - libgd-dev
    - libtiff5-dev
    - libssh-dev
    - libzip-dev
    - python-pip
    - libreadline-dev
    - libassimp-dev
    - libpng12-dev
    - libav-tools
    - python3.5-dev
    - openjdk-8-jdk
    - curl
    - libwebpdemux1
    - fakeroot
  homebrew:
    packages:
    - clang-format
    - cppcheck
    - python
    - cmake
    - swig
    - wget
    - node
script:
- if [ $TRAVIS_OS_NAME = linux ]; then export JAVA_HOME=/usr/lib/jvm/java-8-openjdk-amd64; else export JAVA_HOME="$(/usr/libexec/java_home -v 1.8)"; fi
- export QT_QPA_PLATFORM=offscreen
- travis_wait 45 make distrib -j2
- number=`ls -1 distribution | wc -l`; if [ "$number" -lt "1" ]; then exit 1; fi
=======
cache:
  pip: true
  directories:
  - dependencies
services:
  - xvfb
notifications:
  email:
    recipients:
      - support@cyberbotics.com
    on_success: change
    on_failure: always
after_failure: > 
  if [ $TRAVIS_EVENT_TYPE == cron ]; then curl -H "Content-Type: application/json" -X POST -d "{\"content\": \"Webots need your Help! Nightly build failed during the '$(echo $TRAVIS_BUILD_STAGE_NAME)' stage: $(echo $TRAVIS_BUILD_WEB_URL)\" }" $DISCORD_WEBHOOK; fi
jobs:
  include:
    - &source_tests_staging
      stage: Sources Tests
      git:
        depth: 3
        submodules: false
      os: linux
      dist: xenial
      language: python
      python: '3.7'
      addons:
        apt:
          packages:
            - clang-format-5.0
      install:
        - pip install -r tests/sources/requirements.txt
        - pip install -r docs/tests/requirements.txt
      script:
        - python -m unittest discover -s docs/tests
        - if [ $TRAVIS_EVENT_TYPE != cron ]; then python tests/sources/generate_diff.py; fi
        - travis_wait 30 python -m unittest discover -s tests/sources
    - <<: *source_tests_staging
      python: '2.7'
    - <<: *source_tests_staging
      os: osx
      osx_image: xcode10.2  # Xcode: 10.2.1  |  macOS: 10.14
      language: generic     # Travis doesn't support python on macos yet
      addons:
        homebrew:
          packages:
            - clang-format
            - cppcheck
            - python
    - &unit_tests_staging
      stage: Unit Tests
      if: type = cron OR commit_message IN (travis_unit, travis_distrib, travis_deploy)
      git: &compilation_git
        depth: 3
        submodules: true
      os: linux
      dist: xenial
      install: skip # bundle install is not required
      language: python
      python: 3.7
      jdk: openjdk8
      addons: &apt_packages
        apt:
          packages:
            - g++
            - cmake
            - libusb-dev
            - swig
            - python2.7-dev
            - libglu1-mesa-dev
            - libglib2.0-dev
            - libfreeimage-dev
            - libfreetype6-dev
            - libxml2-dev
            - libzzip-0-13
            - libssl-dev
            - libboost-dev
            - libjpeg8-dev
            - libavcodec-extra
            - libpci-dev
            - libgd-dev
            - libtiff5-dev
            - libssh-dev
            - libzip-dev
            - python-pip
            - libreadline-dev
            - libassimp-dev
            - libpng12-dev
            - libav-tools
            - python3.5-dev
            - openjdk-8-jdk
            - curl
            - libwebpdemux1
            - fakeroot
      before_install:
        - sudo add-apt-repository ppa:deadsnakes/ppa -y
        - sudo apt update
        - sudo apt install -y python3.6-dev python3.7-dev
        - export JAVA_HOME=/usr/lib/jvm/java-8-openjdk-amd64
        - sudo sh -c 'echo "deb http://packages.ros.org/ros/ubuntu $(lsb_release -sc) main" > /etc/apt/sources.list.d/ros-latest.list'  # should we move ros to a dedicated stage ?
        - sudo apt-key adv --keyserver hkp://ha.pool.sks-keyservers.net:80 --recv-key 421C365BD9FF1F717815A3895523BAEEB01FA116
        - sudo apt update -qq
        - sudo apt-get install -y ros-kinetic-ros-base ros-kinetic-sensor-msgs ros-kinetic-tf
        - sudo rosdep init
        - rosdep update
        - pip install rospkg catkin_pkg empy defusedxml netifaces # by default ros only comes with python2.7 libraries
      script:
        - make release -j2
        - make release -j2 -C tests
        - python tests/test_suite.py --no-ansi-escape --nomake
        - ./tests/ros.sh
    - &distribution_staging
      stage: Distribution
      if: type = cron OR commit_message IN (travis_distrib, travis_deploy)
      git: *compilation_git
      os: linux
      dist: xenial
      install: skip # bundle install is not required
      language: python
      python: 3.7
      jdk: openjdk8
      addons: *apt_packages
      before_install:
        - sudo add-apt-repository ppa:deadsnakes/ppa -y
        - sudo apt update
        - sudo apt install python3.6-dev python3.7-dev
        - curl -sL https://deb.nodesource.com/setup_10.x | sudo -E bash -
        - sudo apt install nodejs
        - export JAVA_HOME=/usr/lib/jvm/java-8-openjdk-amd64
      script: travis_wait 45 python tests/test_compilation.py
    - <<: *distribution_staging
      os: osx
      osx_image: xcode10.2  # Xcode: 10.2.1  |  macOS: 10.14
      language: generic     # Travis doesn't support python on macos yet
      addons:
        homebrew:
          packages:
            - python
            - cmake
            - swig
            - wget
            - node
      before_install:
        - export JAVA_HOME="$(/usr/libexec/java_home -v 1.8)"
>>>>>>> df385c20
<|MERGE_RESOLUTION|>--- conflicted
+++ resolved
@@ -1,98 +1,5 @@
 os: linux
 dist: xenial
-<<<<<<< HEAD
-services:
-- xvfb
-git:
-  depth: 3
-  submodules: true
-language: python
-python:
-- '2.7'
-- '3.7'
-matrix:  # macos can't be listed in 'os' as we need to set 'generic' as language (because travis doesn't support python on macos for now)
-  include:
-  - os: osx
-    osx_image: xcode10.2  # Xcode: 10.2.1  |  macOS: 10.14
-    language: generic
-jdk: openjdk8
-cache: pip
-#  pip: true
-#  directories:
-#  - dependencies
-deploy:
-  provider: releases
-  api_key:
-    secure: ILf+mnaXPZ658G7/hd4RLY1gH8gCiSc8IpI4/rlkvrLWNl55tkIqsitcavayTsBOeqE2GA1SHk0t7BlauLpNg73G7KcL6VjRVAaEo5cNz5i/pABvK4RgPskksrLTCqlT3rL/xUGm5b3RyJno9RvjQjw7AygSdFQhE2buU4bZgbOfSc16ZhU6Nm7X7HZ3t2rh5jv1nYf1mV9cskn1Xl2zqzPjLjww4T98bOVMzKrO/QYR8EZ4YocGyy0Hd6iY++G7Xtz5F9PgZVCptI9KzEm1r3/CAxr1JO4LJ2Ok3v7xp7AIjHLM/mYDOKDBrS+xnvRUHaSXCPKfrhdDiGFE3DYj1153xnl2QLpljqYi/upnjQ0Cnnp7p/mmpvqWP2Ci5L6LtvzbHQaFbkWCY83jYr5Mi0z0pC5BsVvz+E4bq5tzrp2iX0NUc0mrPM7PK/b0QFR2ibjeMl4yNh0Z7zJ/24XSRehD4VbB/R2e0RKo0tXVAwR0fIRMgMhYYDEms8/PFwwkcACdLkKkdywRoCkVSjAPHDoQ/BNUDoWY21AOjnBrU4kQIg8n2T5or30YHhcCkEfe4YaLqJ+ikTZPlT9H6HgGeZhJMadj0GBu/vn2s7jc5DtudhGPua6U2tTyzm+qyzFusjILueO5Lk0CaCy2qwf4bjuiBS+xKtdsCsOFRBI0l9U=
-  file_glob: true
-  file: distribution/webots*
-  overwrite: true
-  skip_cleanup: true
-  name: Webots Nightly Build
-  body: This is a nightly build of Webots from the $TRAVIS_BRANCH branch (built on Travis CI with $TRAVIS_OS_NAME)
-  draft: true  # we probably want 'prerelease' instead
-  tags: false
-  on:
-    repo: omichel/webots
-    branch: travis-nighly-releases
-before_install:
-- if [ $TRAVIS_OS_NAME = linux ]; then sudo add-apt-repository ppa:deadsnakes/ppa -y; fi
-- if [ $TRAVIS_OS_NAME = linux ]; then sudo apt update; fi
-- if [ $TRAVIS_OS_NAME = linux ]; then sudo apt install python3.6-dev python3.7-dev; fi
-- if [ $TRAVIS_OS_NAME = linux ]; then curl -sL https://deb.nodesource.com/setup_10.x | sudo -E bash -; fi
-- if [ $TRAVIS_OS_NAME = linux ]; then sudo apt install nodejs; fi
-install:
-- pip install -r tests/sources/requirements.txt
-- pip install -r docs/tests/requirements.txt
-addons:
-  apt:
-    packages:
-    - clang-format-5.0
-    - g++
-    - cmake
-    - libusb-dev
-    - swig
-    - python2.7-dev
-    - libglu1-mesa-dev
-    - libglib2.0-dev
-    - libfreeimage-dev
-    - libfreetype6-dev
-    - libxml2-dev
-    - libzzip-0-13
-    - libssl-dev
-    - libboost-dev
-    - libjpeg8-dev
-    - libavcodec-extra
-    - libpci-dev
-    - libgd-dev
-    - libtiff5-dev
-    - libssh-dev
-    - libzip-dev
-    - python-pip
-    - libreadline-dev
-    - libassimp-dev
-    - libpng12-dev
-    - libav-tools
-    - python3.5-dev
-    - openjdk-8-jdk
-    - curl
-    - libwebpdemux1
-    - fakeroot
-  homebrew:
-    packages:
-    - clang-format
-    - cppcheck
-    - python
-    - cmake
-    - swig
-    - wget
-    - node
-script:
-- if [ $TRAVIS_OS_NAME = linux ]; then export JAVA_HOME=/usr/lib/jvm/java-8-openjdk-amd64; else export JAVA_HOME="$(/usr/libexec/java_home -v 1.8)"; fi
-- export QT_QPA_PLATFORM=offscreen
-- travis_wait 45 make distrib -j2
-- number=`ls -1 distribution | wc -l`; if [ "$number" -lt "1" ]; then exit 1; fi
-=======
 cache:
   pip: true
   directories:
@@ -105,7 +12,7 @@
       - support@cyberbotics.com
     on_success: change
     on_failure: always
-after_failure: > 
+after_failure: >
   if [ $TRAVIS_EVENT_TYPE == cron ]; then curl -H "Content-Type: application/json" -X POST -d "{\"content\": \"Webots need your Help! Nightly build failed during the '$(echo $TRAVIS_BUILD_STAGE_NAME)' stage: $(echo $TRAVIS_BUILD_WEB_URL)\" }" $DISCORD_WEBHOOK; fi
 jobs:
   include:
@@ -236,4 +143,27 @@
             - node
       before_install:
         - export JAVA_HOME="$(/usr/libexec/java_home -v 1.8)"
->>>>>>> df385c20
+    - &deploy
+      stage: Deploy
+      if: commit_message IN (travis_deploy)  # type = cron OR
+      git: *compilation_git
+      os: linux
+      dist: xenial
+      install: skip # bundle install is not required
+      language: python
+      python: 3.7
+      deploy:
+        provider: releases
+        api_key:
+          secure: ILf+mnaXPZ658G7/hd4RLY1gH8gCiSc8IpI4/rlkvrLWNl55tkIqsitcavayTsBOeqE2GA1SHk0t7BlauLpNg73G7KcL6VjRVAaEo5cNz5i/pABvK4RgPskksrLTCqlT3rL/xUGm5b3RyJno9RvjQjw7AygSdFQhE2buU4bZgbOfSc16ZhU6Nm7X7HZ3t2rh5jv1nYf1mV9cskn1Xl2zqzPjLjww4T98bOVMzKrO/QYR8EZ4YocGyy0Hd6iY++G7Xtz5F9PgZVCptI9KzEm1r3/CAxr1JO4LJ2Ok3v7xp7AIjHLM/mYDOKDBrS+xnvRUHaSXCPKfrhdDiGFE3DYj1153xnl2QLpljqYi/upnjQ0Cnnp7p/mmpvqWP2Ci5L6LtvzbHQaFbkWCY83jYr5Mi0z0pC5BsVvz+E4bq5tzrp2iX0NUc0mrPM7PK/b0QFR2ibjeMl4yNh0Z7zJ/24XSRehD4VbB/R2e0RKo0tXVAwR0fIRMgMhYYDEms8/PFwwkcACdLkKkdywRoCkVSjAPHDoQ/BNUDoWY21AOjnBrU4kQIg8n2T5or30YHhcCkEfe4YaLqJ+ikTZPlT9H6HgGeZhJMadj0GBu/vn2s7jc5DtudhGPua6U2tTyzm+qyzFusjILueO5Lk0CaCy2qwf4bjuiBS+xKtdsCsOFRBI0l9U=
+        file_glob: true
+        file: distribution/webots*
+        overwrite: true
+        skip_cleanup: true
+        name: Webots Nightly Build
+        body: This is a nightly build of Webots from the $TRAVIS_BRANCH branch (built on Travis CI with $TRAVIS_OS_NAME)
+        draft: true  # we probably want 'prerelease' instead
+        tags: false
+        on:
+          repo: omichel/webots
+          branch: travis-nighly-releases