--- conflicted
+++ resolved
@@ -68,23 +68,24 @@
 }
 
 void RosGPS::publishAuxiliaryValue() {
-<<<<<<< HEAD
-  geometry_msgs::PointStamped value;
-  value.header.stamp = ros::Time::now();
-  value.header.frame_id = mRos->name() + '/' + RosDevice::fixedDeviceName();
-  const double *speed_vector = mGPS->getSpeedVector();
-  value.point.x = speed_vector[0];
-  value.point.y = speed_vector[1];
-  value.point.z = speed_vector[2];
-  mSpeedVectorPublisher.publish(value);
-=======
-  if (mGPS->getSamplingPeriod() > 0 && mSpeedPublisher.getNumSubscribers() >= 1) {
-    webots_ros::Float64Stamped speedValue;
-    speedValue.header.stamp = ros::Time::now();
-    speedValue.data = mGPS->getSpeed();
-    mSpeedPublisher.publish(speedValue);
+  if (mGPS->getSamplingPeriod() > 0)
+    if (mSpeedVectorPublisher.getNumSubscribers() >= 1) {
+      geometry_msgs::PointStamped value;
+      value.header.stamp = ros::Time::now();
+      value.header.frame_id = mRos->name() + '/' + RosDevice::fixedDeviceName();
+      const double *speed_vector = mGPS->getSpeedVector();
+      value.point.x = speed_vector[0];
+      value.point.y = speed_vector[1];
+      value.point.z = speed_vector[2];
+      mSpeedVectorPublisher.publish(value);
+    }
+    if (mSpeedPublisher.getNumSubscribers() >= 1) {
+      webots_ros::Float64Stamped speedValue;
+      speedValue.header.stamp = ros::Time::now();
+      speedValue.data = mGPS->getSpeed();
+      mSpeedPublisher.publish(speedValue);
+    }
   }
->>>>>>> ecf8d874
 }
 
 bool RosGPS::getCoordinateTypeCallback(webots_ros::get_int::Request &req, webots_ros::get_int::Response &res) {
