#VRML_SIM R2021b utf8
# license: Copyright Cyberbotics Ltd. Licensed for use only with Webots.
# license url: https://cyberbotics.com/webots_assets_license
# tags: static
# documentation url: https://www.cyberbotics.com/doc/automobile/car
# Model of a Lincoln MKZ 2017

PROTO LincolnMKZ [
  field     SFVec3f    translation       0 0.4 0
  field     SFRotation rotation          0 1 0 0
  field     SFColor    color             0.541 0.541 0.541
  field     MFString   plate             "webots://projects/vehicles/protos/textures/plate.jpg"
  field     SFString   engineSound       "webots://projects/vehicles/protos/abstract/sounds/engine.wav"
  field     SFString   name              "vehicle"
  field     SFString   controller        "void"
  field     MFString   controllerArgs    []
  field     SFBool     supervisor        FALSE
  field     SFBool     synchronization   TRUE
  field     MFNode     sensorsSlotFront  []
  field     MFNode     sensorsSlotRear   []
  field     MFNode     sensorsSlotTop    []
  field     MFNode     sensorsSlotCenter []
  field     SFBool     frontSpotLights   FALSE
]
{
  %{ local frontSpotLights = fields.frontSpotLights.value }%
  Car {
    translation IS translation
    rotation IS rotation
    trackFront 1.64  # calibrated
    trackRear 1.64  # calibrated
    wheelbase 2.94  # calibrated
    type "4x4"  # calibrated
    engineType "combustion"  # calibrated
    engineSound IS engineSound
    brakeCoefficient 1400  # from BmwX5
    time0To100 4.97  # calibrated
    engineMaxPower 298000  # calibrated
    engineMinRPM 1000  # from BmwX5
    engineMaxRPM 5500  # calibrated
    wheelsDampingConstant 2  # from BmwX5
    gearRatio [  # calibrated
      -2.94 4.58 2.96 1.91 1.45 1.00 0.75
    ]
    wheelFrontLeft VehicleWheel {
      name "front left wheel"
      thickness 0.22
      tireRadius 0.358
      rimRadius 0.255
      rimBeamWidth 0.07
      centralInnerRadius 0.08
      centralOuterRadius 0.12
      rimBeamThickness 0.08
      rimBeamOffset 0.065
      contactMaterial "LincolnMKZWheels"
    }
    wheelFrontRight VehicleWheel {
      name "front right wheel"
      thickness 0.22
      tireRadius 0.358
      rimRadius 0.255
      rimBeamWidth 0.07
      centralInnerRadius 0.08
      centralOuterRadius 0.12
      rimBeamThickness 0.08
      rimBeamOffset 0.065
      contactMaterial "LincolnMKZWheels"
    }
    wheelRearRight VehicleWheel {
      name "rear right wheel"
      thickness 0.22
      tireRadius 0.358
      rimRadius 0.255
      rimBeamWidth 0.07
      centralInnerRadius 0.08
      centralOuterRadius 0.12
      rimBeamThickness 0.08
      rimBeamOffset 0.065
      contactMaterial "LincolnMKZWheels"
    }
    wheelRearLeft VehicleWheel {
      name "rear left wheel"
      thickness 0.22
      tireRadius 0.358
      rimRadius 0.255
      rimBeamWidth 0.07
      centralInnerRadius 0.08
      centralOuterRadius 0.12
      rimBeamThickness 0.08
      rimBeamOffset 0.065
      contactMaterial "LincolnMKZWheels"
    }
    extensionSlot [
      # Sensors slots
      Transform {
        translation 0 0.142 3.944
        rotation 0 1 0 0
        children IS sensorsSlotFront
      }
      Transform {
        translation 0 0.33 -1.06
        rotation 0 1 0 3.14159
        children IS sensorsSlotRear
      }
      Transform {
        translation 0 1.16 1.11
        rotation 0 1 0 3.14159
        children IS sensorsSlotTop
      }
      Transform {
        translation 0 0 0
        rotation 0 1 0 3.14159
        children IS sensorsSlotCenter
      }
      # lights
      VehicleLights {
        front [
          Group {
            children [
              %{ if frontSpotLights then }%
                SpotLight {
                  attenuation 0 0 1
                  intensity 20
                  beamWidth 0.7
                  cutOffAngle 0.8
                  direction -0.2 -1 1
                  location 0.52 1 4
                  radius 20
                  on TRUE
                }
                SpotLight {
                  attenuation 0 0 1
                  intensity 20
                  beamWidth 0.7
                  cutOffAngle 0.8
                  direction 0.2 -1 1
                  location -0.52 1 4
                  radius 20
                }
              %{ end }%
              Transform {
                translation 0 -0.35 1.44
                rotation 0 1 0 3.14159
                children [
                  DEF HEADLIGHT Shape {
                    appearance PBRAppearance {
                      roughness 0.1
                      metalness 0
                      emissiveIntensity 25
                    }
                    geometry LincolnMKZFrontLightsMesh {
                    }
                  }
                ]
              }
            ]
          }
        ]
        rightIndicator [
          Transform {
            translation 0 -0.35 1.44
            rotation 0 1 0 3.14159
            children [
              DEF INDICATOR_RIGHT Shape {
                appearance PBRAppearance {
                  baseColorMap ImageTexture {
                    url [
<<<<<<< HEAD
                      "webots://projects/vehicles/protos/lincoln/textures/lincoln_mkz_details_base_color.jpeg"
=======
                      "textures/lincoln_mkz_details_base_color.jpg"
>>>>>>> 53a80f23
                    ]
                  }
                  roughnessMap ImageTexture {
                    url [
                      "webots://projects/vehicles/protos/lincoln/textures/lincoln_mkz_details_roughness.jpg"
                    ]
                  }
                  metalnessMap ImageTexture {
                    url [
                      "webots://projects/vehicles/protos/lincoln/textures/lincoln_mkz_details_metalness.jpg"
                    ]
                  }
                  normalMap ImageTexture {
                    url [
                      "webots://projects/vehicles/protos/lincoln/textures/lincoln_mkz_details_normal.jpg"
                    ]
                  }
                  emissiveIntensity 30
                }
                geometry LincolnMKZRightTurnSignalMesh {
                }
              }
            ]
          }
        ]
        leftIndicator [
          Transform {
            translation 0 -0.35 1.44
            rotation 0 1 0 3.14159
            children [
              DEF INDICATOR_LEFT Shape {
                appearance PBRAppearance {
                  baseColorMap ImageTexture {
                    url [
<<<<<<< HEAD
                      "webots://projects/vehicles/protos/lincoln/textures/lincoln_mkz_details_base_color.jpeg"
=======
                      "textures/lincoln_mkz_details_base_color.jpg"
>>>>>>> 53a80f23
                    ]
                  }
                  roughnessMap ImageTexture {
                    url [
                      "webots://projects/vehicles/protos/lincoln/textures/lincoln_mkz_details_roughness.jpg"
                    ]
                  }
                  metalnessMap ImageTexture {
                    url [
                      "webots://projects/vehicles/protos/lincoln/textures/lincoln_mkz_details_metalness.jpg"
                    ]
                  }
                  normalMap ImageTexture {
                    url [
                      "webots://projects/vehicles/protos/lincoln/textures/lincoln_mkz_details_normal.jpg"
                    ]
                  }
                  emissiveIntensity 30
                }
                geometry LincolnMKZLeftTurnSignalMesh {
                }
              }
            ]
          }
        ]
        rear [
          DEF TAIL_LIGHT Shape {
            appearance PBRAppearance {
              baseColor 0.560784 0.113725 0.113725
              metalness 0
              emissiveIntensity 10
            }
            geometry LincolnMKZTailLightsMesh {
            }
          }
        ]
        braking [
          DEF BRAKING_LIGHTS Shape {
            appearance PBRAppearance {
              baseColor 0.560784 0.113725 0.113725
              metalness 0
              emissiveIntensity 30
            }
            geometry LincolnMKZBrakingLightsMesh {
            }
          }
        ]
        antifogColor [ 0.3 0 0 ]
        antifog [
          DEF ANTIFOG_LIGHTS Shape {
            appearance PBRAppearance {
              baseColor 0.560784 0.113725 0.113725
              metalness 0
              emissiveIntensity 10
            }
            geometry LincolnMKZRearAntifogLightsMesh {
            }
          }
        ]

      }
      # vehicle shape
      DEF COACHWORK Shape {
        appearance DEF VEHICLE_APP GlossyPaint {
          baseColor IS color
        }
        geometry LincolnMKZCoachworkMesh {
        }
      }
      DEF WINDOWS Shape {
        appearance DEF WINDOWS_APP PBRAppearance {
          baseColor 0.2 0.2 0.2
          metalness 0
        }
        geometry LincolnMKZWindowsMesh {
        }
      }
      DEF DETAILS Shape {
        appearance DEF DETAILS_APP PBRAppearance {
          baseColorMap ImageTexture {
            url [
<<<<<<< HEAD
              "webots://projects/vehicles/protos/lincoln/textures/lincoln_mkz_details_base_color.jpeg"
=======
              "textures/lincoln_mkz_details_base_color.jpg"
>>>>>>> 53a80f23
            ]
          }
          roughnessMap ImageTexture {
            url [
              "webots://projects/vehicles/protos/lincoln/textures/lincoln_mkz_details_roughness.jpg"
            ]
          }
          metalnessMap ImageTexture {
            url [
              "webots://projects/vehicles/protos/lincoln/textures/lincoln_mkz_details_metalness.jpg"
            ]
          }
          normalMap ImageTexture {
            url [
              "webots://projects/vehicles/protos/lincoln/textures/lincoln_mkz_details_normal.jpg"
            ]
          }
        }
        geometry LincolnMKZDetailsMesh {
        }
      }
      DEF LEFT_SIDE_MIRROR Shape {
        appearance DEF MIRROR_APP PBRAppearance {
          metalness 0
          roughness 1
        }
        geometry LincolnMKZLeftSideMirrorMesh {
        }
      }
      DEF RIGHT_SIDE_MIRROR Shape {
        appearance USE MIRROR_APP
        geometry LincolnMKZRightSideMirrorMesh {
        }
      }
      DEF PLATES Shape {
        appearance PBRAppearance {
          metalness 0
          roughness 0.4
          baseColorMap ImageTexture {
            url IS plate
          }
        }
        geometry LincolnMKZPlatesMesh {
        }
      }
      DEF REAR_LOGO Shape {
        appearance PBRAppearance {
          baseColorMap ImageTexture {
            url [
              "webots://projects/vehicles/protos/lincoln/textures/lincoln_mkz_logo_base_color.png"
            ]
          }
          normalMap ImageTexture {
            url [
              "webots://projects/vehicles/protos/lincoln/textures/lincoln_mkz_logo_normal.jpg"
            ]
          }
        }
        geometry LincolnMKZBackLogoMesh {
        }
      }
    ]
    name IS name
    model "Lincoln MKZ"
    controller IS controller
    controllerArgs IS controllerArgs
    supervisor IS supervisor
    synchronization IS synchronization
    boundingObject Group {
      children [
        DEF LOWER_BOX Transform {
          translation 0 0.3 1.44
          rotation 0 0.9998 0.0199987 3.14159
          children [
            Box {
              size 1.8 0.8 4.9
            }
          ]
        }
        DEF CENTRAL_BOX Transform {
          translation 0 0.85 1.44
          rotation 0 1 0 3.14159
          children [
            Box {
              size 1.6 0.5 2.0
            }
          ]
        }
      ]
    }
    radarCrossSection 100
    recognitionColors [
      %{= fields.color.value.r }% %{= fields.color.value.g }% %{= fields.color.value.b }%
    ]
    physics Physics {
      density -1
      mass 1950  # calibrated
      centerOfMass [
        0 0.2 1.6 # estimated roughly
      ]
    }
  }
}<|MERGE_RESOLUTION|>--- conflicted
+++ resolved
@@ -165,11 +165,7 @@
                 appearance PBRAppearance {
                   baseColorMap ImageTexture {
                     url [
-<<<<<<< HEAD
-                      "webots://projects/vehicles/protos/lincoln/textures/lincoln_mkz_details_base_color.jpeg"
-=======
-                      "textures/lincoln_mkz_details_base_color.jpg"
->>>>>>> 53a80f23
+                      "webots://projects/vehicles/protos/lincoln/textures/lincoln_mkz_details_base_color.jpg"
                     ]
                   }
                   roughnessMap ImageTexture {
@@ -204,11 +200,7 @@
                 appearance PBRAppearance {
                   baseColorMap ImageTexture {
                     url [
-<<<<<<< HEAD
-                      "webots://projects/vehicles/protos/lincoln/textures/lincoln_mkz_details_base_color.jpeg"
-=======
-                      "textures/lincoln_mkz_details_base_color.jpg"
->>>>>>> 53a80f23
+                      "webots://projects/vehicles/protos/lincoln/textures/lincoln_mkz_details_base_color.jpg"
                     ]
                   }
                   roughnessMap ImageTexture {
@@ -290,11 +282,7 @@
         appearance DEF DETAILS_APP PBRAppearance {
           baseColorMap ImageTexture {
             url [
-<<<<<<< HEAD
-              "webots://projects/vehicles/protos/lincoln/textures/lincoln_mkz_details_base_color.jpeg"
-=======
-              "textures/lincoln_mkz_details_base_color.jpg"
->>>>>>> 53a80f23
+              "webots://projects/vehicles/protos/lincoln/textures/lincoln_mkz_details_base_color.jpg"
             ]
           }
           roughnessMap ImageTexture {
