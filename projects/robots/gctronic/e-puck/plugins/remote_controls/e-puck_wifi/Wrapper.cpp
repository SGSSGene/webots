// Copyright 1996-2019 Cyberbotics Ltd.
//
// Licensed under the Apache License, Version 2.0 (the "License");
// you may not use this file except in compliance with the License.
// You may obtain a copy of the License at
//
//     http://www.apache.org/licenses/LICENSE-2.0
//
// Unless required by applicable law or agreed to in writing, software
// distributed under the License is distributed on an "AS IS" BASIS,
// WITHOUT WARRANTIES OR CONDITIONS OF ANY KIND, either express or implied.
// See the License for the specific language governing permissions and
// limitations under the License.

#include "Wrapper.hpp"

#include "Camera.hpp"
#include "Communication.hpp"
#include "Device.hpp"
#include "DeviceManager.hpp"
#include "EPuckCommandPacket.hpp"
#include "Led.hpp"
#include "Motor.hpp"
#include "Sensor.hpp"
#include "SingleValueSensor.hpp"
#include "Time.hpp"
#include "TripleValuesSensor.hpp"

#include <webots/camera.h>
#include <webots/remote_control.h>

#include <assert.h>
#include <stdio.h>
#include <stdlib.h>
#include <time.h>

// Uncomment these line to save camera images and/or log communication times
// #define SAVE_CAMERA_IMAGES
// #define LOG_COMMUNICATION_TIME

using namespace std;

static const int IMAGE_SIZE = 160 * 120 * 2;
static const int SENSOR_DATA_SIZE = 104;

Communication *Wrapper::cCommunication = NULL;
Time *Wrapper::cTime = NULL;
bool Wrapper::cSuccess = true;

void Wrapper::init() {
  DeviceManager::instance();
  cCommunication = new Communication;
}

void Wrapper::cleanup() {
  delete cCommunication;
  DeviceManager::cleanup();
}

bool Wrapper::start(const char *args) {
  if (!args)
    return false;
<<<<<<< HEAD
  const char *port = static_cast<const char *>(arg);
  cCommunication->initialize(std::string(port));
=======
  cCommunication->initialize(std::string(args));
>>>>>>> 73d32a31
  cTime = new Time();
  cSuccess = cCommunication->isInitialized();
  return cSuccess;
}

void Wrapper::stop() {
  stopActuators();
  cCommunication->cleanup();
  if (cTime) {
    delete cTime;
    cTime = NULL;
  }
}

#ifdef LOG_COMMUNICATION_TIME
#define log(...)                           \
  {                                        \
    FILE *_logfd = fopen("log.txt", "a+"); \
    fprintf(_logfd, __VA_ARGS__);          \
    fflush(_logfd);                        \
    fclose(_logfd);                        \
  }
#else
#define log(...) \
  {}
#endif

#ifdef SAVE_CAMERA_IMAGES
static void rgb565_to_brg888(const unsigned char *rgb565, unsigned char *brg888, int width, int height) {
  int rgb565_index = 0;
  int brg888_index = 0;
  for (int j = 0; j < height; j++) {
    for (int i = 0; i < width; i++) {
      unsigned char red = rgb565[rgb565_index] & 0xf8;
      unsigned char green = (rgb565[rgb565_index++] << 5);
      green += (rgb565[rgb565_index] & 0xf8) >> 3;
      unsigned char blue = rgb565[rgb565_index++] << 3;
      brg888[brg888_index++] = blue;
      brg888[brg888_index++] = green;
      brg888[brg888_index++] = red;
    }
  }
  assert(rgb565_index == 160 * 120 * 2);
  assert(brg888_index == 160 * 120 * 3);
}

static void save_bmp_image(const char *filename, const unsigned char *image, int width, int height) {
  int filesize = 54 + 3 * width * height;
  unsigned char bmpfileheader[14] = {'B', 'M', 0, 0, 0, 0, 0, 0, 0, 0, 54, 0, 0, 0};
  unsigned char bmpinfoheader[40] = {40, 0, 0, 0, 0, 0, 0, 0, 0, 0, 0, 0, 1, 0, 24, 0};
  unsigned char bmppad[3] = {0, 0, 0};
  bmpfileheader[2] = (unsigned char)(filesize);
  bmpfileheader[3] = (unsigned char)(filesize >> 8);
  bmpfileheader[4] = (unsigned char)(filesize >> 16);
  bmpfileheader[5] = (unsigned char)(filesize >> 24);
  bmpinfoheader[4] = (unsigned char)(width);
  bmpinfoheader[5] = (unsigned char)(width >> 8);
  bmpinfoheader[6] = (unsigned char)(width >> 16);
  bmpinfoheader[7] = (unsigned char)(width >> 24);
  bmpinfoheader[8] = (unsigned char)(height);
  bmpinfoheader[9] = (unsigned char)(height >> 8);
  bmpinfoheader[10] = (unsigned char)(height >> 16);
  bmpinfoheader[11] = (unsigned char)(height >> 24);
  FILE *f = fopen(filename, "wb");
  fwrite(bmpfileheader, 1, 14, f);
  fwrite(bmpinfoheader, 1, 40, f);
  for (int i = 0; i < height; i++) {
    fwrite(image + (width * (height - i - 1) * 3), 3, width, f);
    fwrite(bmppad, 1, (4 - (width * 3) % 4) % 4, f);
  }
  fclose(f);
}
#endif

int Wrapper::robotStep(int step) {
#ifdef LOG_COMMUNICATION_TIME
  static clock_t start = 0, end = 0;
  int cpu_time_used;
#endif

  if (step == 0)
    return 0;
  // get simulation time at the beginning of this step
  int beginStepTime = cTime->elapsedTime();
  // apply to sensors
  DeviceManager::instance()->apply(beginStepTime);
  // setup the command packet
  EPuckCommandPacket commandPacket;
  int command = commandPacket.apply(beginStepTime);
#ifdef LOG_COMMUNICATION_TIME
  start = clock();
#endif
  cSuccess = cCommunication->send(commandPacket.data(), EPUCK_COMMAND_PACKET_SIZE);
#ifdef LOG_COMMUNICATION_TIME
  end = clock();
  cpu_time_used = (end - start) * 1000 / CLOCKS_PER_SEC;
  log("Took %d ms to send 0x%02x command (%d bytes) \n", cpu_time_used, command, EPUCK_COMMAND_PACKET_SIZE);
#endif
  if (!cSuccess) {
    log("Failed to send packet to the e-puck.\n");
    return 0;
  }
  unsigned char *image = (unsigned char *)malloc(IMAGE_SIZE);
  unsigned char *sensor_data = (unsigned char *)malloc(SENSOR_DATA_SIZE);
  int got_camera_image = 0;
  int got_sensor_data = 0;
  bool all_read = false;
  do {
    // log("waiting for header\n");
    unsigned char header = 0;
    if (command == 3 && got_camera_image && got_sensor_data)
      break;
    if (command == 2 && got_sensor_data)
      break;
    if (command == 1 && got_camera_image)
      break;
    if (command == 0 && header == 3)
      break;

#ifdef LOG_COMMUNICATION_TIME
    start = clock();
#endif
    int n = cCommunication->receive((char *)&header, 1, true);
#ifdef LOG_COMMUNICATION_TIME
    end = clock();
    cpu_time_used = (end - start) * 1000 / CLOCKS_PER_SEC;
    log("Took %d ms to receive 0x%02x header (%d byte)\n", cpu_time_used, header, n);
#endif
    if (n == 0)
      all_read = true;
    if (command == 3 && got_camera_image > 0 && got_sensor_data > 0 && all_read)
      break;
    if (command == 2 && got_sensor_data > 0 && all_read)
      break;
    if (command == 1 && got_camera_image > 0 && all_read)
      break;
    if (command == 0 && header == 3 && all_read)
      break;
    if (n == -1) {
      log("failed to received header\n");
      exit(1);
    }
    if (n > 0) {
      // log("received %d header\n", header);
      if (header == 0x01) {  // camera image
#ifdef LOG_COMMUNICATION_TIME
        start = clock();
#endif
        n = cCommunication->receive((char *)image, IMAGE_SIZE, true);
        if (n == -1) {
          log("Failed to receive camera image.\n");
          exit(1);
        }
#ifdef LOG_COMMUNICATION_TIME
        end = clock();
        cpu_time_used = (end - start) * 1000 / CLOCKS_PER_SEC;
        log("Took %d ms to receive image (%d bytes)\n", cpu_time_used, n);
#endif
#ifdef SAVE_CAMERA_IMAGES
        // save the image as BMP file to debug
        static int image_counter = 0;
        char filename[32];
        sprintf(filename, "image%03d.png", image_counter);
        unsigned char *rgb888 = (unsigned char *)malloc(160 * 120 * 3);
        rgb565_to_brg888(image, rgb888, 160, 120);
        save_bmp_image(filename, rgb888, 160, 120);
        free(rgb888);
        image_counter++;
#endif
        got_camera_image++;
      } else if (header == 0x02) {  // sensor data
#ifdef LOG_COMMUNICATION_TIME
        start = clock();
#endif
        n = cCommunication->receive((char *)sensor_data, SENSOR_DATA_SIZE, true);
        if (n == -1) {
          log("Failed to receive sensor data,\n");
          exit(1);
        }
#ifdef LOG_COMMUNICATION_TIME
        end = clock();
        cpu_time_used = (end - start) * 1000 / CLOCKS_PER_SEC;
        log("Took %d ms to receive sensor data (%d bytes)\n", cpu_time_used, n);
#endif
        got_sensor_data++;
      } else if (header == 0x03) {
        log("Got empty packet\n");
        if (command == 0)
          break;
      } else {
        log("Unknown header: 0x%02x\n", header);
        exit(1);
      }
    }
  } while (true);
  Camera *camera = DeviceManager::instance()->camera();
  if (camera->isEnabled()) {
    unsigned char *bgraImage = (unsigned char *)malloc(160 * 120 * 4);
    if (camera->rawToBgraImage(bgraImage, (const unsigned char *)image)) {
      wbr_camera_set_image(camera->tag(), (const unsigned char *)bgraImage);
      // log("Got camera image (size = %d)\n", IMAGE_SIZE);
    } else
      log("Cannot rawToBgraImage\n");
    free(bgraImage);
  }
  TripleValuesSensor *accelerometer = DeviceManager::instance()->accelerometer();
  if (accelerometer->isEnabled()) {
    const double calibration_k[3] = {-9.81 / 800.0, 9.81 / 800.0, 9.81 / 800.0};
    const double calibration_offset = -2000.0;
    double values[3];
    for (int i = 0; i < 3; i++) {
      short int acc = sensor_data[2 * i] + 256 * sensor_data[2 * i + 1];
      values[i] = calibration_k[i] * (acc + calibration_offset);
    }
    wbr_accelerometer_set_values(accelerometer->tag(), values);
  }
  for (int i = 0; i < 3; i++) {
    SingleValueSensor *gs = DeviceManager::instance()->groundSensor(i);
    if (gs && gs->isSensorRequested()) {
      const double value = sensor_data[90 + 2 * i] + 256 * sensor_data[91 + 2 * i];
      wbr_distance_sensor_set_value(gs->tag(), value);
      gs->resetSensorRequested();
      gs->setLastRefreshTime(beginStepTime);
    }
  }
  for (int i = 0; i < 8; i++) {
    SingleValueSensor *ds = DeviceManager::instance()->distanceSensor(i);
    if (ds && ds->isSensorRequested()) {
      const double value = sensor_data[37 + 2 * i] + 256 * sensor_data[38 + 2 * i];
      wbr_distance_sensor_set_value(ds->tag(), value);
      ds->resetSensorRequested();
      ds->setLastRefreshTime(beginStepTime);
    }
  }
  SingleValueSensor *tof = DeviceManager::instance()->tofSensor();
  if (tof && tof->isSensorRequested()) {
    const double value = sensor_data[69] + 256 * sensor_data[70];
    wbr_distance_sensor_set_value(tof->tag(), value);
    tof->resetSensorRequested();
    tof->setLastRefreshTime(beginStepTime);
  }
  for (int i = 0; i < 8; i++) {
    SingleValueSensor *ls = DeviceManager::instance()->lightSensor(i);
    if (ls && ls->isSensorRequested()) {
      const double value = sensor_data[53 + 2 * i] + 256 * sensor_data[54 + 2 * i];
      wbr_light_sensor_set_value(ls->tag(), value);
      ls->resetSensorRequested();
      ls->setLastRefreshTime(beginStepTime);
    }
  }
  for (int i = 0; i < 2; i++) {
    SingleValueSensor *ps = DeviceManager::instance()->positionSensor(i);
    if (ps && ps->isSensorRequested()) {
      // 159.23 = encoder_resolution / ( 2 * pi)
      double value = (sensor_data[79 + 2 * i] + 256 * sensor_data[80 + 2 * i]) / 159.23;
      wbr_position_sensor_set_value(ps->tag(), value);
      ps->resetSensorRequested();
      ps->setLastRefreshTime(beginStepTime);
    }
  }
  free(image);
  free(sensor_data);
  // get simulation time at the end of this step
  int endStepTime = cTime->elapsedTime();

  // according to the step duration, either wait
  // or returns the delay
  int deltaStepTime = endStepTime - beginStepTime;
  int dt = step - deltaStepTime - 10;  // these 10 milliseconds were determinted empirically to get closer to real time
  log("Waiting %d ms to be in sync with the %d ms time step...\n", (dt > 0) ? dt : 0, step);
  if (dt > 0) {  // the packet is sent at time
    Time::wait(dt);
    return 0;
  } else  // the delay asked is not fulfilled
    return deltaStepTime - step;
}

void Wrapper::stopActuators() {
  unsigned char command[21] = {0x80, 0, 0, 0, 0, 0, 0, 0, 0, 0, 0, 0, 0, 0, 0, 0, 0, 0, 0, 0, 0x20};
  do {
    unsigned char header;
    cCommunication->send((const char *)command, sizeof(command));
    cCommunication->receive((char *)&header, 1, true);
    if (header == 0x01) {
      char *image = (char *)malloc(IMAGE_SIZE);
      cCommunication->receive(image, IMAGE_SIZE, true);
      free(image);
    } else if (header == 0x02) {
      char *sensor_data = (char *)malloc(SENSOR_DATA_SIZE);
      cCommunication->receive(sensor_data, SENSOR_DATA_SIZE, true);
      free(sensor_data);
    } else if (header == 0x03)
      break;
    else
      log("Wrong header\n");
  } while (true);
}

void Wrapper::setSamplingPeriod(WbDeviceTag tag, int samplingPeriod) {
  Device *device = DeviceManager::instance()->findDeviceFromTag(tag);
  Sensor *sensor = dynamic_cast<Sensor *>(device);
  if (sensor) {
    sensor->setLastRefreshTime(0);
    sensor->setSamplingPeriod(samplingPeriod);
  } else
    log("Wrapper::setSamplingPeriod: unknown device.\n");
}

void Wrapper::motorSetVelocity(WbDeviceTag tag, double velocity) {
  Device *device = DeviceManager::instance()->findDeviceFromTag(tag);
  Motor *motor = dynamic_cast<Motor *>(device);
  if (motor)
    motor->setVelocity(velocity);
}

void Wrapper::ledSet(WbDeviceTag tag, int state) {
  Device *device = DeviceManager::instance()->findDeviceFromTag(tag);
  Led *led = dynamic_cast<Led *>(device);
  if (led)
    led->setState(state);
}

void *Wrapper::callCustomFunction(void *args) {
  return NULL;
}<|MERGE_RESOLUTION|>--- conflicted
+++ resolved
@@ -60,12 +60,7 @@
 bool Wrapper::start(const char *args) {
   if (!args)
     return false;
-<<<<<<< HEAD
-  const char *port = static_cast<const char *>(arg);
-  cCommunication->initialize(std::string(port));
-=======
   cCommunication->initialize(std::string(args));
->>>>>>> 73d32a31
   cTime = new Time();
   cSuccess = cCommunication->isInitialized();
   return cSuccess;
