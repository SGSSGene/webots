--- conflicted
+++ resolved
@@ -88,13 +88,8 @@
 }
 
 // Movement decomposition
-<<<<<<< HEAD
 static void movement_decomposition(double *target, int duration) {
-  int n_steps_to_achieve_target = duration * 1000 / TIME_STEP;
-=======
-static void movement_decomposition(double *target) {
-  const int n_steps_to_achieve_target = DURATION * 1000 / TIME_STEP;
->>>>>>> a2a8ccd5
+  cosnt int n_steps_to_achieve_target = duration * 1000 / TIME_STEP;
   double step_difference[NUMBER_OF_JOINTS];
   double current_position[NUMBER_OF_JOINTS];
 
@@ -139,17 +134,10 @@
 
   if (give_paw) { // Front right leg
     // Stabilize posture
-<<<<<<< HEAD
-    double motors_target_pos_1[NUMBER_OF_JOINTS] = {-0.20, -0.30,  0.05,  // Front left leg
+    const double motors_target_pos_1[NUMBER_OF_JOINTS] = {-0.20, -0.30,  0.05,  // Front left leg
                                                      0.20, -0.40, -0.19,  // Front right leg
                                                     -0.40, -0.90,  1.18,  // Rear left leg
                                                      0.49, -0.90,  0.80}; // Rear right leg
-=======
-    const double motors_target_pos_1[NUMBER_OF_JOINTS] = {-0.20, -0.30,  0.05,  // Front left leg
-                                                   0.20, -0.40, -0.19,  // Front right leg
-                                                  -0.40, -0.90,  1.18,  // Rear left leg
-                                                   0.49, -0.90,  0.80}; // Rear right leg
->>>>>>> a2a8ccd5
 
     movement_decomposition(motors_target_pos_1, DURATION);
 
