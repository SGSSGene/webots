--- conflicted
+++ resolved
@@ -21,17 +21,9 @@
 #include <webots/supervisor.h>
 
 int main(int argc, char *argv[]) {
-<<<<<<< HEAD
-  WbNodeRef root, node;
-  WbFieldRef children, field;
-  double gravity;
-  double location[3] = {0.5, 0.3, 0.5};
-  int n, i;
-=======
   WbNodeRef node;
   WbFieldRef field;
   int i;
->>>>>>> fb7acaab
 
   wb_robot_init();
 
@@ -51,21 +43,13 @@
   // get the content of the 'gravity' field of the 'WorldInfo' node
   node = wb_supervisor_field_get_mf_node(root_children_field, 0);
   field = wb_supervisor_node_get_field(node, "gravity");
-<<<<<<< HEAD
-  gravity = wb_supervisor_field_get_sf_float(field);
+  const double gravity = wb_supervisor_field_get_sf_float(field);
   printf("WorldInfo.gravity = %g\n\n", gravity);
-  printf("Going to move the location of the PointLight in 8 seconds (simulation time)...\n");
-  wb_robot_step(8000);                                 /* wait for 8 seconds */
-  node = wb_supervisor_field_get_mf_node(children, 3); /* PointLight */
-=======
-  const double *gravity = wb_supervisor_field_get_sf_vec3f(field);
-  printf("WorldInfo.gravity = %g %g %g\n\n", gravity[0], gravity[1], gravity[2]);
 
   // move the 'PointLight' node after waiting 2 seconds
   printf("Going to move the location of the PointLight in 2 seconds (simulation time)...\n");
   wb_robot_step(2000);                                             // wait for 2 seconds
   node = wb_supervisor_field_get_mf_node(root_children_field, 3);  // PointLight
->>>>>>> fb7acaab
   field = wb_supervisor_node_get_field(node, "location");
   const double location[3] = {0.5, 0.3, 0.5};
   wb_supervisor_field_set_sf_vec3f(field, location);
