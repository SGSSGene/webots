# Copyright 1996-2021 Cyberbotics Ltd.
#
# Licensed under the Apache License, Version 2.0 (the "License");
# you may not use this file except in compliance with the License.
# You may obtain a copy of the License at
#
#     http://www.apache.org/licenses/LICENSE-2.0
#
# Unless required by applicable law or agreed to in writing, software
# distributed under the License is distributed on an "AS IS" BASIS,
# WITHOUT WARRANTIES OR CONDITIONS OF ANY KIND, either express or implied.
# See the License for the specific language governing permissions and
# limitations under the License.

from gamestate import GameState
from field import Field
from forceful_contact_matrix import ForcefulContactMatrix

from controller import Supervisor, AnsiCodes, Node

import copy
import json
import math
import numpy as np
import os
import random
import socket
import subprocess
import sys
import time
import traceback
import transforms3d

from scipy.spatial import ConvexHull

from types import SimpleNamespace

OUTSIDE_TURF_TIMEOUT = 20                 # a player outside the turf for more than 20 seconds gets a removal penalty
INACTIVE_GOALKEEPER_TIMEOUT = 20          # a goalkeeper is penalized if inactive for 20 seconds while the ball is in goal area
INACTIVE_GOALKEEPER_DIST = 0.5            # if goalkeeper is farther than this distance it can't be inactive
INACTIVE_GOALKEEPER_PROGRESS = 0.05       # the minimal distance to move toward the ball in order to be considered active
DROPPED_BALL_TIMEOUT = 120                # wait 2 simulated minutes if the ball doesn't move before starting dropped ball
SIMULATED_TIME_INTERRUPTION_PHASE_0 = 10  # waiting time of 10 simulated seconds in phase 0 of interruption
SIMULATED_TIME_INTERRUPTION_PHASE_1 = 30  # waiting time of 30 simulated seconds in phase 1 of interruption
SIMULATED_TIME_BEFORE_PLAY_STATE = 5      # wait 5 simulated seconds in SET state before sending the PLAY state
SIMULATED_TIME_SET_PENALTY_SHOOTOUT = 15  # wait 15 simulated seconds in SET state before sending the PLAY state
HALF_TIME_BREAK_REAL_TIME_DURATION = 15   # the half-time break lasts 15 real seconds
REAL_TIME_BEFORE_FIRST_READY_STATE = 120  # wait 2 real minutes before sending the first READY state
IN_PLAY_TIMEOUT = 10                      # time after which the ball is considered in play even if it was not kicked
FALLEN_TIMEOUT = 20                       # if a robot is down (fallen) for more than this amount of time, it gets penalized
REMOVAL_PENALTY_TIMEOUT = 30              # removal penalty lasts for 30 seconds
GOALKEEPER_BALL_HOLDING_TIMEOUT = 6       # a goalkeeper may hold the ball up to 6 seconds on the ground
PLAYERS_BALL_HOLDING_TIMEOUT = 1          # field players may hold the ball up to 1 second
HAND_BALL_HOLDING_TIMEOUT = 10            # a player throwing in or a goalkeeper may hold the ball up to 10 seconds in hands
END_OF_GAME_TIMEOUT = 10                  # Once the game is finished, let the referee run for 10 seconds before closing game
BALL_IN_PLAY_MOVE = 0.05                  # the ball must move 5 cm after interruption or kickoff to be considered in play
FOUL_PUSHING_TIME = 1                     # 1 second
FOUL_PUSHING_PERIOD = 2                   # 2 seconds
FOUL_VINCITY_DISTANCE = 2                 # 2 meters
FOUL_DISTANCE_THRESHOLD = 0.1             # 0.1 meter
FOUL_SPEED_THRESHOLD = 0.2                # 0.2 m/s
FOUL_DIRECTION_THRESHOLD = math.pi / 6    # 30 degrees
FOUL_BALL_DISTANCE = 1                    # if the ball is more than 1 m away from an offense, a removal penalty is applied
FOUL_PENALTY_IMMUNITY = 2                 # after a foul, a player is immune to penalty for a period of 2 seconds
LINE_WIDTH = 0.05                         # width of the white lines on the soccer field
GOAL_WIDTH = 2.6                          # width of the goal
RED_COLOR = 0xd62929                      # red team color used for the display
BLUE_COLOR = 0x2943d6                     # blue team color used for the display
STATIC_SPEED_EPS = 1e-2                   # The speed below which an object is considered as static [m/s]
DROPPED_BALL_TEAM_ID = 128                # The team id used for dropped ball
BALL_DIST_PERIOD = 1                      # seconds. The period at which distance to the ball is checked

# game interruptions requiring a free kick procedure
GAME_INTERRUPTIONS = {
    'DIRECT_FREEKICK': 'direct free kick',
    'INDIRECT_FREEKICK': 'indirect free kick',
    'PENALTYKICK': 'penalty kick',
    'CORNERKICK': 'corner kick',
    'GOALKICK': 'goal kick',
    'THROWIN': 'throw in'}

LINE_HALF_WIDTH = LINE_WIDTH / 2
GOAL_HALF_WIDTH = GOAL_WIDTH / 2

<<<<<<< HEAD
global supervisor, game, red_team, blue_team, log_file, time_count, time_step, host
=======
global supervisor, game, red_team, blue_team, log_file, time_count, game_controller_host
>>>>>>> a836ae3d


def log(message, type):
    if type == 'Warning':
        console_message = f'{AnsiCodes.YELLOW_FOREGROUND}{AnsiCodes.BOLD}{message}{AnsiCodes.RESET}'
    elif type == 'Error':
        console_message = f'{AnsiCodes.RED_FOREGROUND}{AnsiCodes.BOLD}{message}{AnsiCodes.RESET}'
    else:
        console_message = message
    print(console_message, file=sys.stderr if type == 'Error' else sys.stdout)
    if log_file:
        real_time = int(1000 * (time.time() - log.real_time)) / 1000
        log_file.write(f'[{real_time:08.3f}|{time_count / 1000:08.3f}] {type}: {message}\n')  # log real and virtual times


log.real_time = time.time()


def info(message):
    log(message, 'Info')


def warning(message):
    log(message, 'Warning')


def error(message, fatal=False):
    log(message, 'Error')
    if fatal:
        quit()


def toss_a_coin_if_needed(attribute):  # attribute should be either "side_left" or "kickoff"
    # If game.json contains such an attribute, use it to determine field side and kick-off
    # Supported values are "red", "blue" and "random". Default value is "random".
    if hasattr(game, attribute):
        if getattr(game, attribute) == 'red':
            setattr(game, attribute, game.red.id)
        elif getattr(game, attribute) == 'blue':
            setattr(game, attribute, game.blue.id)
        elif getattr(game, attribute) != 'random':
            error(f'Unsupported value for "{attribute}" in game.json file: {getattr(game, attribute)}, using "random".')
            setattr(game, attribute, 'random')
    else:
        setattr(game, attribute, 'random')
    if getattr(game, attribute) == 'random':  # toss a coin to determine a random team
        setattr(game, attribute, game.red.id if bool(random.getrandbits(1)) else game.blue.id)


def spawn_team(team, red_on_right, children):
    color = team['color']
    nb_players = len(team['players'])
    for number in team['players']:
        model = team['players'][number]['proto']
        n = int(number) - 1
        port = game.red.ports[n] if color == 'red' else game.blue.ports[n]
        if red_on_right:  # symmetry with respect to the central line of the field
            flip_poses(team['players'][number])
        defname = color.upper() + '_PLAYER_' + number
        halfTimeStartingTranslation = team['players'][number]['halfTimeStartingPose']['translation']
        halfTimeStartingRotation = team['players'][number]['halfTimeStartingPose']['rotation']
        string = f'DEF {defname} {model}{{name "{color} player {number}" translation ' + \
            f'{halfTimeStartingTranslation[0]} {halfTimeStartingTranslation[1]} {halfTimeStartingTranslation[2]} rotation ' + \
            f'{halfTimeStartingRotation[0]} {halfTimeStartingRotation[1]} {halfTimeStartingRotation[2]} ' + \
            f'{halfTimeStartingRotation[3]} controllerArgs ["{port}" "{nb_players}"'
        hosts = game.red.hosts if color == 'red' else game.blue.hosts
        for h in hosts:
            string += f', "{h}"'
        string += '] }}'
        children.importMFNodeFromString(-1, string)
        team['players'][number]['robot'] = supervisor.getFromDef(defname)
        team['players'][number]['position'] = team['players'][number]['robot'].getCenterOfMass()
        info(f'Spawned {defname} {model} on port {port} at halfTimeStartingPose: translation (' +
             f'{halfTimeStartingTranslation[0]} {halfTimeStartingTranslation[1]} {halfTimeStartingTranslation[2]}), ' +
             f'rotation ({halfTimeStartingRotation[0]} {halfTimeStartingRotation[1]} {halfTimeStartingRotation[2]} ' +
             f'{halfTimeStartingRotation[3]}).')


def format_time(s):
    seconds = str(s % 60)
    minutes = str(int(s / 60))
    if len(minutes) == 1:
        minutes = '0' + minutes
    if len(seconds) == 1:
        seconds = '0' + seconds
    return minutes + ':' + seconds


def update_time_display():
    if game.state:
        s = game.state.seconds_remaining
        if s < 0:
            s = -s
            sign = '-'
        else:
            sign = ' '
        value = format_time(s)
    else:
        sign = ' '
        value = '--:--'
    supervisor.setLabel(5, sign + value, game.overlay_x, game.overlay_y, game.font_size, 0x000000, 0.2, game.font)


def update_state_display():
    if game.state:
        state = game.state.game_state[6:]
        if state == 'READY' or state == 'SET':  # kickoff
            color = RED_COLOR if game.kickoff == game.red.id else BLUE_COLOR
        elif game.interruption_team is not None:  # interruption
            color = RED_COLOR if game.interruption_team == game.red.id else BLUE_COLOR
        else:
            color = 0x000000
        sr = IN_PLAY_TIMEOUT - game.interruption_seconds + game.state.seconds_remaining \
            if game.interruption_seconds is not None \
            else game.state.secondary_seconds_remaining
        if sr > 0:
            if game.interruption is None:  # kickoff
                color = RED_COLOR if game.kickoff == game.red.id else BLUE_COLOR
                state = 'PLAY' if state == 'PLAYING' else 'READY'
            else:  # interruption
                state = 'PLAY' if state == 'PLAYING' and game.interruption_seconds is not None else 'READY'
            state += ' ' + format_time(sr)
        elif game.interruption is not None:
            state = game.interruption
    else:
        state = ''
        color = 0x000000
    supervisor.setLabel(6, ' ' * 41 + state, game.overlay_x, game.overlay_y, game.font_size, color, 0.2, game.font)


def update_score_display():
    if game.state:
        red = 0 if game.state.teams[0].team_color == 'RED' else 1
        blue = 1 if red == 0 else 0
        red_score = str(game.state.teams[red].score)
        blue_score = str(game.state.teams[blue].score)
    else:
        red_score = '0'
        blue_score = '0'
    if game.side_left == game.blue.id:
        red_score = ' ' * 24 + red_score
        offset = 21 if len(blue_score) == 2 else 22
        blue_score = ' ' * offset + blue_score
    else:
        blue_score = ' ' * 24 + blue_score
        offset = 21 if len(red_score) == 2 else 22
        red_score = ' ' * offset + red_score
    supervisor.setLabel(7, red_score, game.overlay_x, game.overlay_y, game.font_size, 0x000000, 0.2, game.font)
    supervisor.setLabel(8, blue_score, game.overlay_x, game.overlay_y, game.font_size, 0x000000, 0.2, game.font)


def update_team_display():
    n = len(red_team['name'])
    red_team_name = ' ' * 27 + red_team['name'] if game.side_left == game.blue.id else (20 - n) * ' ' + red_team['name']
    n = len(blue_team['name'])
    blue_team_name = (20 - n) * ' ' + blue_team['name'] if game.side_left == game.blue.id else ' ' * 27 + blue_team['name']
    supervisor.setLabel(3, red_team_name, game.overlay_x, game.overlay_y, game.font_size, RED_COLOR, 0.2, game.font)
    supervisor.setLabel(4, blue_team_name, game.overlay_x, game.overlay_y, game.font_size, BLUE_COLOR, 0.2, game.font)
    update_score_display()


def setup_display():
    black = 0x000000
    white = 0xffffff
    transparency = 0.2
    x = game.overlay_x
    y = game.overlay_y
    size = game.font_size
    font = game.font
    # default background
    supervisor.setLabel(0, '█' * 7 + ' ' * 14 + '█' * 5 + 14 * ' ' + '█' * 14, x, y, size, white, transparency, font)
    # team name background
    supervisor.setLabel(1, ' ' * 7 + '█' * 14 + ' ' * 5 + 14 * '█', x, y, size, white, transparency * 2, font)
    supervisor.setLabel(2, ' ' * 23 + '-', x, y, size, black, transparency, font)
    update_team_display()
    update_time_display()
    update_state_display()


def team_index(color):
    id = game.red.id if color == 'red' else game.blue.id
    index = 0 if game.state.teams[0].team_number == id else 1
    return index


def game_controller_receive():
    data = None
    while True:
        try:
            data, peer = game.udp.recvfrom(GameState.sizeof())
            ip, port = peer
            if game_controller_host != ip:  # ignore UDP packets not coming from our GameController
                warning(f'Ignoring UDP packet coming from a different host {ip} != {game_controller_host}.')
                continue
        except BlockingIOError:
            if data is None:
                return
            break
        except Exception as e:
            error(f'UDP input failure: {e}')
            data = None
            pass
        if not data:
            error('No UDP data received')
            return
    previous_seconds_remaining = game.state.seconds_remaining if game.state else 0
    previous_secondary_seconds_remaining = game.state.secondary_seconds_remaining if game.state else 0
    previous_state = game.state.game_state if game.state else None
    if game.state:
        red = 0 if game.state.teams[0].team_color == 'RED' else 1
        blue = 1 if red == 0 else 0
        previous_red_score = game.state.teams[red].score
        previous_blue_score = game.state.teams[blue].score
    else:
        previous_red_score = 0
        previous_blue_score = 0

    game.state = GameState.parse(data)

    if previous_state != game.state.game_state:
        if game.wait_for_state is not None:
            if 'STATE_' + game.wait_for_state != game.state.game_state:
                error(f'Received unexpected state from GameController: {game.state.game_state} ' +
                      f'while expecting {game.wait_for_state}')
            else:
                game.wait_for_state = None
        info(f'New state received from GameController: {game.state.game_state}.')
    if game.state.game_state == 'STATE_PLAYING' and \
       game.state.secondary_seconds_remaining == 0 and previous_secondary_seconds_remaining > 0:
        if game.in_play is None and game.phase == 'KICKOFF':
            info('Ball in play, can be touched by any player (10 seconds elapsed after kickoff).')
            game.in_play = time_count
            game.ball_last_move = time_count
    if previous_state != game.state.game_state or \
       previous_secondary_seconds_remaining != game.state.secondary_seconds_remaining or \
       game.state.seconds_remaining <= 0:
        update_state_display()
    if previous_seconds_remaining != game.state.seconds_remaining:
        if game.interruption_seconds is not None:
            if game.interruption_seconds - game.state.seconds_remaining > IN_PLAY_TIMEOUT:
                if game.in_play is None:
                    info('Ball in play, can be touched by any player (10 seconds elapsed).')
                    game.in_play = time_count
                    game.ball_last_move = time_count
                    game.interruption = None
                    game.interruption_step = None
                    game.interruption_step_time = 0
                    game.interruption_team = None
                    game.interruption_seconds = None
            update_state_display()
        update_time_display()
    red = 0 if game.state.teams[0].team_color == 'RED' else 1
    blue = 1 if red == 0 else 0
    if previous_red_score != game.state.teams[red].score or \
       previous_blue_score != game.state.teams[blue].score:
        update_score_display()
    # print(game.state.game_state)
    secondary_state = game.state.secondary_state
    secondary_state_info = game.state.secondary_state_info
    if secondary_state[0:6] == 'STATE_' and secondary_state[6:] in GAME_INTERRUPTIONS:
        kick = secondary_state[6:]
        step = secondary_state_info[1]
        delay = (time_count - game.interruption_step_time) / 1000
        if step == 0 and game.interruption_step != step:
            game.interruption_step = step
            game.interruption_step_time = time_count
            info(f'Awarding a {GAME_INTERRUPTIONS[kick]}.')
        elif (step == 1 and game.interruption_step != step and game.state.secondary_seconds_remaining <= 0 and
              delay >= SIMULATED_TIME_INTERRUPTION_PHASE_1):
            game.interruption_step = step
            game_controller_send(f'{kick}:{secondary_state_info[0]}:PREPARE')
            game.interruption_step_time = time_count
            info(f'Prepare for {GAME_INTERRUPTIONS[kick]}.')
        elif step == 2 and game.interruption_step != step and game.state.secondary_seconds_remaining <= 0:
            game.interruption_step = step
            opponent_team = blue_team if secondary_state_info[0] == game.red.id else red_team
            check_team_away_from_ball(opponent_team, game.field.opponent_distance_to_ball)
            game_controller_send(f'{kick}:{secondary_state_info[0]}:EXECUTE')
            info(f'Execute {GAME_INTERRUPTIONS[kick]}.')
            game.interruption_seconds = game.state.seconds_remaining
    elif secondary_state not in ['STATE_NORMAL', 'STATE_OVERTIME', 'STATE_PENALTYSHOOT']:
        print(f'GameController {game.state.game_state}:{secondary_state}: {secondary_state_info}')
    update_penalized()


def game_controller_send(message):
    if message[:6] == 'STATE:' or message[:6] == 'SCORE:' or message == 'DROPPEDBALL':
        # we don't want to send twice the same STATE or SCORE message
        if game_controller_send.sent_once == message:
            return False
        game_controller_send.sent_once = message
        if message[6:] in ['READY', 'SET']:
            game.wait_for_state = message[6:]
        elif message[6:] == 'PLAY':
            game.wait_for_state = 'PLAYING'
        elif (message[:6] == 'SCORE:' or
              message == 'DROPPEDBALL' or
              message[:11] == 'CORNERKICK:' or
              message[:9] == 'GOALKICK:' or
              message[:8] == 'THROWIN:' or
              message[:16] == 'DIRECT_FREEKICK:' or
              message[:18] == 'INDIRECT_FREEKICK:' or
              message[:12] == 'PENALTYKICK:'):
            game.wait_for_state = 'READY'
    game_controller_send.id += 1
    if message[:6] != 'CLOCK:':
        info(f'Sending {game_controller_send.id}:{message} to GameController.')
    message = f'{game_controller_send.id}:{message}\n'
    game.controller.sendall(message.encode('ascii'))
    # info(f'sending {message.strip()} to GameController')
    game_controller_send.unanswered[game_controller_send.id] = message.strip()
    answered = False
    sent_id = game_controller_send.id
    while True:
        try:
            answers = game.controller.recv(1024).decode('ascii').split('\n')
            for answer in answers:
                if answer == '':
                    continue
                try:
                    id, result = answer.split(':')
                    if int(id) == sent_id:
                        answered = True
                except ValueError:
                    error(f'Cannot split {answer}', fatal=True)
                try:
                    answered_message = game_controller_send.unanswered[int(id)]
                    del game_controller_send.unanswered[int(id)]
                except KeyError:
                    error(f'Received acknowledgment message for unknown message: {id}', fatal=True)
                    continue
                if result == 'OK':
                    continue
                if result == 'INVALID':
                    error(f'Received invalid answer from GameController for message {answered_message}.', fatal=True)
                elif result == 'ILLEGAL':
                    error(f'Received illegal answer from GameController for message {answered_message}.')
                else:
                    error(f'Received unknown answer from GameController: {answer}.', fatal=True)
        except BlockingIOError:
            if not game.game_controller_synchronization:
                break
            elif answered or ':CLOCK:' in message:
                break
            else:  # keep sending CLOCK messages to keep the GameController happy
                info(f'Waiting for GameController to answer to {message.strip()}.')
                time.sleep(0.2)
                game_controller_send.id += 1
                clock_message = f'{game_controller_send.id}:CLOCK:{time_count}\n'
                game.controller.sendall(clock_message.encode('ascii'))
                game_controller_send.unanswered[game_controller_send.id] = clock_message.strip()

    return True


game_controller_send.id = 0
game_controller_send.unanswered = {}
game_controller_send.sent_once = None


def distance2(v1, v2):
    return math.sqrt((v1[0] - v2[0]) ** 2 + (v1[1] - v2[1]) ** 2)


def distance3(v1, v2):
    return math.sqrt((v1[0] - v2[0]) ** 2 + (v1[1] - v2[1]) ** 2 + (v1[2] - v2[2]) ** 2)


def rotate_along_z(axis_and_angle):
    q = transforms3d.quaternions.axangle2quat([axis_and_angle[0], axis_and_angle[1], axis_and_angle[2]], axis_and_angle[3])
    rz = [0, 0, 0, 1]
    # rz = [0, 0, 0.7071068, 0.7071068]
    r = transforms3d.quaternions.qmult(q, rz)
    v, a = transforms3d.quaternions.quat2axangle(r)
    return [v[0], v[1], v[2], a]


def append_solid(solid, solids):  # we list only the hands and feet
    model_field = solid.getField('model')
    if model_field:
        model = model_field.getSFString()
        suffix = model[-4:]
        if suffix in ['hand', 'foot']:
            solids.append(solid)
    children = solid.getProtoField('children') if solid.isProto() else solid.getField('children')
    for i in range(children.getCount()):
        child = children.getMFNode(i)
        if child.getType() in [Node.ROBOT, Node.SOLID, Node.GROUP, Node.TRANSFORM, Node.ACCELEROMETER, Node.CAMERA, Node.GYRO,
                               Node.TOUCH_SENSOR]:
            append_solid(child, solids)
            continue
        if child.getType() in [Node.HINGE_JOINT, Node.HINGE_2_JOINT, Node.SLIDER_JOINT, Node.BALL_JOINT]:
            endPoint = child.getProtoField('endPoint') if child.isProto() else child.getField('endPoint')
            solid = endPoint.getSFNode()
            if solid.getType() == Node.NO_NODE:
                continue
            append_solid(solid, solids)


def list_team_solids(team):
    for number in team['players']:
        player = team['players'][number]
        robot = player['robot']
        player['solids'] = []
        solids = player['solids']
        append_solid(robot, solids)
        if len(solids) != 4:
            error(f'{team["color"]} player {number} is missing a hand or a foot.', fatal=True)


def list_solids():
    list_team_solids(red_team)
    list_team_solids(blue_team)


def area(x1, y1, x2, y2, x3, y3):
    return abs((x1 * (y2 - y3) + x2 * (y3 - y1) + x3 * (y1 - y2)) / 2.0)


def point_in_triangle(m, a, b, c):
    abc = area(a[0], a[1], b[0], b[1], c[0], c[1])
    mbc = area(m[0], m[1], b[0], b[1], c[0], c[1])
    amc = area(a[0], a[1], m[0], m[1], c[0], c[1])
    amb = area(a[0], a[1], b[0], b[1], m[0], m[1])
    if abc == mbc + amc + amb:
        return True
    else:
        return False


def aabb_circle_collision(aabb, x, y, radius):
    if x + radius < aabb[0]:
        return False
    if x - radius > aabb[2]:
        return False
    if y + radius < aabb[1]:
        return False
    if y - radius > aabb[3]:
        return False
    return True


def segment_circle_collision(p1, p2, center, radius):
    len = distance2(p1, p2)
    dx = (p2[0] - p1[0]) / len
    dy = (p2[1] - p1[1]) / len
    t = dx * (center[0] - p1[0]) + dy * (center[1] - p1[1])
    e = [t * dx + p1[0], t * dy + p1[1]]  # projection of circle center onto the (p1, p2) line
    if distance2(e, center) > radius:  # circle is too far away from (p1 p2) line
        return False
    if t >= 0 and t <= len:  # E is on the [p1, p2] segment
        return True
    if distance2(p1, center) < radius:
        return True
    if distance2(p2, center) < radius:
        return True
    return False


def triangle_circle_collision(p1, p2, p3, center, radius):
    if distance2(p1, center) < radius or distance2(p2, center) < radius or distance2(p3, center) < radius:
        return True
    if point_in_triangle(center, p1, p2, p3):
        return True
    return segment_circle_collision(p1, p2, center, radius) \
        or segment_circle_collision(p1, p3, center, radius) \
        or segment_circle_collision(p2, p3, center, radius)


def point_inside_polygon(point, polygon):
    n = len(polygon)
    inside = False
    p2x = 0.0
    p2y = 0.0
    xints = 0.0
    p1x, p1y = polygon[0]
    x, y, _ = point
    for i in range(n + 1):
        p2x, p2y = polygon[i % n]
        if y > min(p1y, p2y):
            if y <= max(p1y, p2y):
                if x <= max(p1x, p2x):
                    if p1y != p2y:
                        xints = (y - p1y) * (p2x - p1x) / (p2y - p1y) + p1x
                    if p1x == p2x or x <= xints:
                        inside = not inside
        p1x, p1y = p2x, p2y
    return inside


def polygon_circle_collision(polygon, center, radius):
    # show_polygon(polygon)  # uncomment this to display convex hull polygons for debugging purposes
    # 1. there is collision if one point of the polygon is inside the circle
    for point in polygon:
        if distance2(point, center) <= radius:
            return True
    # 2. there is collision if one segment of the polygon collide with the circle
    for i in range(len(polygon) - 1):
        if segment_circle_collision(polygon[i], polygon[i+1], center, radius):
            return True
    # 3. there is collision if the circle center is inside the polygon
    if point_inside_polygon(center, polygon):
        return True
    return False


def update_aabb(aabb, position):
    if aabb is None:
        aabb = np.array([position[0], position[1], position[0], position[1]])
    else:
        if position[0] < aabb[0]:
            aabb[0] = position[0]
        elif position[0] > aabb[2]:
            aabb[2] = position[0]
        if position[1] < aabb[1]:
            aabb[1] = position[1]
        elif position[1] > aabb[3]:
            aabb[3] = position[1]
    return aabb


def show_polygon(vertices):
    polygon = supervisor.getFromDef('POLYGON')
    if polygon:
        polygon.remove()
    material = 'Material { diffuseColor 1 1 0 }'
    appearance = f'Appearance {{ material {material} }}'
    point = 'point ['
    for vertex in vertices:
        point += ' ' + str(vertex[0]) + ' ' + str(vertex[1]) + f' {game.field.turf_depth + 0.001},'  # 1 mm above turf
    point = point[:-1]
    point += ' ]'
    coord = f'Coordinate {{ {point} }}'
    coordIndex = '['
    for i in range(len(vertices)):
        coordIndex += ' ' + str(i)
    coordIndex += ' -1 ]'
    geometry = f'IndexedFaceSet {{ coord {coord} coordIndex {coordIndex} }}'
    shape = f'DEF POLYGON Shape {{ appearance {appearance} geometry {geometry} castShadows FALSE isPickable FALSE }}'
    children = supervisor.getRoot().getField('children')
    children.importMFNodeFromString(-1, shape)


def update_team_ball_holding(team):
    players_close_to_the_ball = []
    numbers = []
    goalkeeper = None
    for number in team['players']:
        player = team['players'][number]
        d = distance2(player['position'], game.ball_position)
        if d <= game.field.ball_vincity:
            if is_goalkeeper(team, number):
                goalkeeper = number
            players_close_to_the_ball.append(player)
            numbers.append(number)

    goalkeeper_hold_ball = False
    if goalkeeper is not None:  # goalkeeper is in vincity of ball
        goalkeeper = team['players'][goalkeeper]
        points = np.empty([4, 2])
        aabb = None
        i = 0
        for solid in goalkeeper['solids']:
            position = solid.getPosition()
            aabb = update_aabb(aabb, position)
            points[i] = [position[0], position[1]]
            i += 1
        # check for collision between AABB of goalkeeper and ball
        if aabb_circle_collision(aabb, game.ball_position[0], game.ball_position[1], game.ball_radius):
            hull = ConvexHull(points)
            hull_vertices = np.take(points, hull.vertices, 0)
            goalkeeper_hold_ball = polygon_circle_collision(hull_vertices, game.ball_position, game.ball_radius)

    n = len(players_close_to_the_ball)
    hold_ball = False
    if n > 0:
        aabb = None
        points = np.empty([4 * n, 2])
        i = 0
        for player in players_close_to_the_ball:
            for solid in player['solids']:
                position = solid.getPosition()
                aabb = update_aabb(aabb, position)
                points[i] = [position[0], position[1]]
                i += 1
        # check for collision between AABB of players and ball
        if aabb_circle_collision(aabb, game.ball_position[0], game.ball_position[1], game.ball_radius):
            hull = ConvexHull(points)
            hull_vertices = np.take(points, hull.vertices, 0)
            hold_ball = polygon_circle_collision(hull_vertices, game.ball_position, game.ball_radius)
    players_holding_time_window = team['players_holding_time_window']
    index = int(time_count / time_step) % len(players_holding_time_window)
    players_holding_time_window[index] = hold_ball

    goalkeeper_holding_time_window = team['goalkeeper_holding_time_window']
    index = int(time_count / time_step) % len(goalkeeper_holding_time_window)
    goalkeeper_holding_time_window[index] = goalkeeper_hold_ball

    color = team['color']
    if 'hold_ball' in team:
        if not hold_ball:
            delay = int((time_count - team['hold_ball']) / 100) / 10
            info(f'{color.capitalize()} team released the ball after {delay} seconds.')
            del team['hold_ball']
    elif hold_ball:
        team['hold_ball'] = time_count
        info(f'{color.capitalize()} team ({numbers}) is holding the ball.')

    if 'goalkeeper_hold_ball' in team:
        if not goalkeeper_hold_ball:
            delay = int((time_count - team['goalkeeper_hold_ball']) / 100) / 10
            info(f'{color.capitalize()} goalkeeper released the ball after {delay} seconds.')
            del team['goalkeeper_hold_ball']
    elif goalkeeper_hold_ball:
        team['goalkeeper_hold_ball'] = time_count
        info(f'{color.capitalize()} goalkeeper ({goalkeeper}) is holding the ball.')


def update_ball_holding():
    update_team_ball_holding(red_team)
    update_team_ball_holding(blue_team)


def init_team(team):
    # check validity of team files
    # the players IDs should be "1", "2", "3", "4" for four players, "1", "2", "3" for three players, etc.
    count = 1
    for number in team['players']:
        if int(number) != count:
            error(f'Wrong team player number: expecting "{count}", found "{number}".', fatal=True)
        count += 1
        player = team['players'][number]
        player['outside_circle'] = True
        player['outside_field'] = True
        player['inside_field'] = False
        player['inside_own_side'] = False
        player['outside_goal_area'] = True
        player['outside_penalty_area'] = True
        player['left_turf_time'] = None
        # Stores tuples of with (time_count[int], dic) at a 1Hz frequency
        player['history'] = []
        window_size = int(1000 / time_step)  # one second window size
        player['velocity_buffer'] = [[0] * 6] * window_size
        player['ball_handling'] = np.zeros(window_size, dtype=bool)
        player['ball_handling_counter'] = 0


def update_team_contacts(team):
    color = team['color']
    for number in team['players']:
        player = team['players'][number]
        robot = player['robot']
        l1 = len(player['velocity_buffer'])     # number of iterations
        l2 = len(player['velocity_buffer'][0])  # should be 6 (velocity vector size)
        player['velocity_buffer'][int(time_count / time_step) % l1] = robot.getVelocity()
        sum = [0] * l2
        for v in player['velocity_buffer']:
            for i in range(l2):
                sum[i] += v[i]
        player['velocity'] = [s / l1 for s in sum]
        n = robot.getNumberOfContactPoints(True)
        player['contact_points'] = []
        if n == 0:  # robot is asleep
            player['asleep'] = True
            continue
        player['asleep'] = False
        player['position'] = robot.getCenterOfMass()
        player['outside_circle'] = True        # true if fully outside the center cicle
        player['outside_field'] = True         # true if fully outside the field
        player['inside_field'] = True          # true if fully inside the field
        player['inside_own_side'] = True       # true if fully inside its own side (half field side)
        player['outside_goal_area'] = True     # true if fully outside of any goal area
        player['outside_penalty_area'] = True  # true if fully outside of any penalty area
        outside_turf = True                    # true if fully outside turf
        fallen = False
        for i in range(n):
            point = robot.getContactPoint(i)
            node = robot.getContactPointNode(i)
            if not node:
                continue
            model_field = node.getField('model')
            if model_field:
                model = model_field.getSFString()
                member = model.split(' ')[-1] if ' ' in model else model
            else:
                member = 'unknown body part'
            if point[2] > game.field.turf_depth:  # not a contact with the ground
                if point in game.ball.contact_points:  # ball contact
                    if member in ['arm', 'hand']:
                        window_size = len(player['ball_handling'])
                        i = int(time_count / time_step)
                        player['ball_handling'][i % window_size] = True
                        info(f'Ball touched the {member} of {color} player {number}.')
                    if game.ball_first_touch_time == 0:
                        game.ball_first_touch_time = time_count
                    game.ball_last_touch_time = time_count
                    if game.penalty_shootout_count >= 10:  # extended penalty shootout
                        game.penalty_shootout_time_to_touch_ball[game.penalty_shootout_count - 10] = \
                          60 - game.state.seconds_remaining
                    if game.ball_last_touch_team != color or game.ball_last_touch_player_number != int(number):
                        game.ball_last_touch_team = color
                        game.ball_last_touch_player_number = int(number)
                        game.ball_last_touch_time_for_display = time_count
                        action = 'kicked' if game.kicking_player_number is None else 'touched'
                        info(f'Ball {action} by {color} player {number}.')
                        if game.kicking_player_number is None:
                            game.kicking_player_number = int(number)
                    elif time_count - game.ball_last_touch_time_for_display >= 1000:  # dont produce too many touched messages
                        game.ball_last_touch_time_for_display = time_count
                        info(f'Ball touched again by {color} player {number}.')
                    step = game.state.secondary_state_info[1]
                    if step != 0 and game.state.secondary_state[6:] in GAME_INTERRUPTIONS:
                        game_interruption_touched(team, number)
                    continue
                # the robot touched something else than the ball or the ground
                player['contact_points'].append(point)  # this list will be checked later for robot-robot collisions
                continue
            if distance2(point, [0, 0]) < game.field.circle_radius:
                player['outside_circle'] = False
            if game.field.point_inside(point, include_turf=True):
                outside_turf = False
            if game.field.point_inside(point):
                player['outside_field'] = False
                if abs(point[0]) > game.field.size_x - game.field.penalty_area_length and \
                   abs(point[1]) < game.field.penalty_area_width / 2:
                    player['outside_penalty_area'] = False
                    if abs(point[0]) > game.field.size_x - game.field.goal_area_length and \
                       abs(point[1]) < game.field.goal_area_width / 2:
                        player['outside_goal_area'] = False
            else:
                player['inside_field'] = False
            if game.side_left == (game.red.id if color == 'red' else game.blue.id):
                if point[0] > -LINE_HALF_WIDTH:
                    player['inside_own_side'] = False
            else:
                if point[0] < LINE_HALF_WIDTH:
                    player['inside_own_side'] = False
            # check if the robot has fallen
            if member == 'foot':
                continue
            if 'fallen' in player:  # was already down
                fallen = True
                continue
            info(f'{color} player {number} has fallen down.')
            player['fallen'] = time_count
        if not fallen and 'fallen' in player:  # the robot has recovered
            delay = (int((time_count - player['fallen']) / 100)) / 10
            info(f'{color} player {number} just recovered after {delay} seconds.')
            del player['fallen']
        if outside_turf:
            if player['left_turf_time'] is None:
                player['left_turf_time'] = time_count
        else:
            player['left_turf_time'] = None


def update_ball_contacts():
    game.ball.contact_points = []
    for i in range(game.ball.getNumberOfContactPoints()):
        point = game.ball.getContactPoint(i)
        if point[2] <= game.field.turf_depth:  # contact with the ground
            continue
        game.ball.contact_points.append(point)
        break


def update_contacts():
    """Only updates the contact of objects which are not asleep"""
    update_ball_contacts()
    update_team_contacts(red_team)
    update_team_contacts(blue_team)


def find_robot_contact(team, point):
    for number in team['players']:
        if point in team['players'][number]['contact_points']:
            return number
    return None


def update_team_robot_contacts(team):
    for number in team['players']:
        player = team['players'][number]
        contact_points = player['contact_points']
        if len(contact_points) == 0:
            continue
        opponent_team = red_team if team == blue_team else blue_team
        opponent_number = None
        for point in contact_points:
            opponent_number = find_robot_contact(opponent_team, point)
            if opponent_number is not None:
                if team == red_team:
                    red_number = number
                    blue_number = opponent_number
                else:
                    red_number = opponent_number
                    blue_number = number
                fcm = game.forceful_contact_matrix
                if (not fcm.contact(red_number, blue_number, time_count - time_step) and
                   not fcm.contact(red_number, blue_number, time_count)):
                    info(f'{time_count}: contact between {team["color"]} player {number} and '
                         f'{opponent_team["color"]} player {opponent_number}.')
                fcm.set_contact(red_number, blue_number, time_count)


def update_robot_contacts():
    game.forceful_contact_matrix.clear(time_count)
    update_team_robot_contacts(red_team)
    update_team_robot_contacts(blue_team)


def update_histories():
    for team in [red_team, blue_team]:
        for number in team['players']:
            player = team['players'][number]
            # Remove old ball_distances
            if len(player['history']) > 0 \
               and (time_count - player['history'][0][0]) > INACTIVE_GOALKEEPER_TIMEOUT * 1000:
                player['history'].pop(0)
            # If enough time has elapsed, add an entry
            if len(player['history']) == 0 or (time_count - player['history'][-1][0]) > BALL_DIST_PERIOD * 1000:
                ball_dist = distance2(player['position'], game.ball_position)
                own_goal_area = player['inside_own_side'] and not player['outside_goal_area']
                entry = (time_count, {"ball_distance": ball_dist, "own_goal_area": own_goal_area})
                player['history'].append(entry)


def update_team_penalized(team):
    for number in team['players']:
        n = game.state.teams[team_index(team['color'])].players[int(number) - 1].secs_till_unpenalized
        player = team['players'][number]
        if n > 0:
            player['penalized'] = n
            if 'sent_to_penalty_position' in player:
                del player['sent_to_penalty_position']
        elif 'penalized' in player:
            del player['penalized']


def update_penalized():
    update_team_penalized(red_team)
    update_team_penalized(blue_team)


def send_penalty(player, penalty, reason, log=None):
    if 'sent_to_penalty_position' in player:  # was just penalized
        return
    player['penalty'] = penalty
    player['penalty_reason'] = reason
    if log is not None:
        info(log)


def forceful_contact_foul(team, number, opponent_team, opponent_number, distance_to_ball, message):
    player = team['players'][number]
    if 'penalty_immunity' in player:
        if player['penalty_immunity'] < time_count:
            del player['penalty_immunity']
        else:
            return
    if player['outside_penalty_area']:
        area = 'outside penalty area'
    else:
        area = 'inside penalty area'
    info(f'{team["color"].capitalize()} player {number} committed a forceful contact foul on '
         f'{opponent_team["color"]} player {opponent_number} ({message}) {area}.')
    game.forceful_contact_matrix.clear_all()
    opponent = opponent_team['players'][opponent_number]
    immunity_timeout = time_count + FOUL_PENALTY_IMMUNITY * 1000
    opponent['penalty_immunity'] = immunity_timeout
    player['penalty_immunity'] = immunity_timeout
    if distance_to_ball > FOUL_BALL_DISTANCE or not game.in_play:
        send_penalty(player, 'PHYSICAL_CONTACT', 'forceful contact foul')
    elif area[0] == 'i':  # inside penalty area
        interruption('PENALTYKICK')
    else:
        interruption('DIRECT_FREEKICK')


def goalkeeper_inside_own_goal_area(team, number):
    if is_goalkeeper(team, number):
        goalkeeper = team['players'][number]
        if not goalkeeper['outside_goal_area'] and goalkeeper['inside_own_side']:
            return True
    return False


def moves_to_ball(player, velocity, velocity_squared):
    if velocity_squared < FOUL_SPEED_THRESHOLD * FOUL_SPEED_THRESHOLD:
        return True
    rx = game.ball_position[0] - player['position'][0]
    ry = game.ball_position[1] - player['position'][1]
    vx = velocity[0]
    vy = velocity[1]
    angle = math.acos((rx * vx + ry * vy) / (math.sqrt(rx * rx + ry * ry) * math.sqrt(vx * vx + vy * vy)))
    return angle < FOUL_DIRECTION_THRESHOLD


def check_team_forceful_contacts(team, number, opponent_team, opponent_number):
    p1 = team['players'][number]
    p2 = opponent_team['players'][opponent_number]
    d1 = distance2(p1['position'], game.ball_position)
    d2 = distance2(p2['position'], game.ball_position)
    if goalkeeper_inside_own_goal_area(opponent_team, opponent_number):
        forceful_contact_foul(team, number, opponent_team, opponent_number, d1, 'goalkeeper')
        return True
    if team == red_team:
        red_number = number
        blue_number = opponent_number
    else:
        red_number = opponent_number
        blue_number = number
    if game.forceful_contact_matrix.long_collision(red_number, blue_number):
        if d1 < FOUL_VINCITY_DISTANCE and d1 - d2 > FOUL_DISTANCE_THRESHOLD:
            forceful_contact_foul(team, number, opponent_team, opponent_number, d1, 'long collision')
            return True
    v1 = p1['velocity']
    v2 = p2['velocity']
    v1_squared = v1[0] * v1[0] + v1[1] * v1[1]
    v2_squared = v2[0] * v2[0] + v2[1] * v2[1]
    if not v1_squared > FOUL_SPEED_THRESHOLD * FOUL_SPEED_THRESHOLD:
        return False
    if d1 < FOUL_VINCITY_DISTANCE:
        if moves_to_ball(p2, v2, v2_squared):
            if not moves_to_ball(p1, v1, v1_squared):
                forceful_contact_foul(team, number, opponent_team, opponent_number, d1,
                                      'opponent moving towards the ball, charge')
                return True
            if d1 - d2 > FOUL_DISTANCE_THRESHOLD:
                forceful_contact_foul(team, number, opponent_team, opponent_number, d1,
                                      'opponent moving towards the ball, charge from behind')
                return True
    elif math.sqrt(v1_squared) - math.sqrt(v2_squared) > FOUL_SPEED_THRESHOLD:
        forceful_contact_foul(team, number, opponent_team, opponent_number, d1, 'violent collision')
        return True
    return False


def check_forceful_contacts():
    update_robot_contacts()
    fcm = game.forceful_contact_matrix
    for red_number in red_team['players']:
        for blue_number in blue_team['players']:
            if not fcm.contact(red_number, blue_number, time_count):
                continue  # no contact
            if check_team_forceful_contacts(red_team, red_number, blue_team, blue_number):
                continue
            if check_team_forceful_contacts(blue_team, blue_number, red_team, red_number):
                continue


def check_team_ball_holding(team):
    color = team['color']
    players_holding_time_window = team['players_holding_time_window']
    size = len(players_holding_time_window)
    sum = 0
    for i in range(size):
        if players_holding_time_window[i]:
            sum += 1
    if sum > size / 2:
        info(f'{color.capitalize()} team has held the ball for too long.')
        return True
    return False


def check_ball_holding():  # return the team id which gets a free kick in case of ball holding from the other team
    if check_team_ball_holding(red_team):
        return game.blue.id
    if check_team_ball_holding(blue_team):
        return game.red.id
    return None


def check_team_ball_handling(team):
    for number in team['players']:
        player = team['players'][number]
        i = int(time_count / time_step)
        length = len(player['ball_handling'])
        if not player['ball_handling'][i % length]:  # not touching the ball currently
            continue
        goalkeeper = goalkeeper_inside_own_goal_area(team, number)
        color = team['color']
        if not goalkeeper and game.interrution != 'THROWIN':
            sentence = 'touched the ball with its hand or arm'
            send_penalty(player, 'BALL_MANIPULATION', sentence, f'{color.capitalize()} player {number} {sentence}.')
        else:
            if np.sum(player['ball_handling']) > length / 2:  # if the ball was touched most of the time during the last second
                player['ball_handling_counter'] += 1
            else:
                player['ball_handling_counter'] = 0
            if game.interruption == 'THROWIN':
                if player['ball_handling_counter'] >= 10:  # a player can handle the ball for 10 seconds for throw-in, no more
                    sentence = 'touched the ball with its hand or arm for more than 10 seconds during throw-in'
                    send_penalty(player, 'BALL_MANIPULATION', sentence, f'{color.capitalize()} player {number} {sentence}.')
            else:  # goalkeeper case
                if player['ball_handling_counter'] >= 10:
                    info(f'{color.capitalize()} goalkeeper {number} handled the ball up for more than 10 seconds.')
                    return True
                ball_on_the_ground = game.ball_position[2] <= game.turf_depth + game.ball_radius
                if ball_on_the_ground and player['ball_handling_counter'] >= 6:
                    info(f'{color.capitalize()} goalkeeper {number} handled the ball on the ground for more than 6 seconds.')
                    return True

    return False  # not free kick awarded


def check_ball_handling():  # return the team id which gets a free kick in case of wrong ball handling by a goalkeeper
    if check_team_ball_handling(red_team):
        return game.blue.id
    if check_team_ball_handling(blue_team):
        return game.red.id
    return None


def check_team_fallen(team):
    color = team['color']
    penalty = False
    for number in team['players']:
        player = team['players'][number]
        if 'penalized' in player:
            continue  # skip penalized players
        if 'fallen' in player and time_count - player['fallen'] > 1000 * FALLEN_TIMEOUT:
            del player['fallen']
            send_penalty(player, 'INCAPABLE', 'fallen down',
                         f'{color} player {number} has fallen down and didn\'t recover in the last 20 seconds.')
            penalty = True
    return penalty


def check_fallen():
    red = check_team_fallen(red_team)
    blue = check_team_fallen(blue_team)
    return red or blue


def check_team_inactive_goalkeeper(team):
    # Since there is only one goalkeeper, we can safely return once we have a 'proof' that the goalkeeper is not inactive
    for number in team['players']:
        if not is_goalkeeper(team, number):
            continue
        player = team['players'][number]
        if 'penalized' in player or 'sent_to_penalty_position' in player or len(player['history']) == 0:
            return
        # If player was out of his own goal area recently, it can't be considered as inactive
        if not all([e[1]["own_goal_area"] for e in player['history']]):
            return
        ball_distances = [e[1]["ball_distance"] for e in player['history']]
        if max(ball_distances) > INACTIVE_GOALKEEPER_DIST:
            return
        # In order to measure progress toward the ball, we just look if one of distance measured is significantly lower
        # than what happened previously. active_dist keeps track of the threshold below which we consider the player as
        # moving toward the ball.
        active_dist = 0
        for d in ball_distances:
            if d < active_dist:
                return
            new_active_dist = d - INACTIVE_GOALKEEPER_PROGRESS
            if new_active_dist > active_dist:
                active_dist = new_active_dist
        info(f'Goalkeeper did not move toward the ball over the last {INACTIVE_GOALKEEPER_TIMEOUT} seconds')
        send_penalty(player, 'INCAPABLE', 'Inactive goalkeeper')


def check_inactive_goalkeepers():
    check_team_inactive_goalkeeper(red_team)
    check_team_inactive_goalkeeper(blue_team)


def check_team_away_from_ball(team, distance):
    for number in team['players']:
        player = team['players'][number]
        if 'penalized' in player:
            continue  # skip penalized players
        d = distance2(player['position'], game.ball_position)
        if d < distance:
            color = team['color']
            send_penalty(player, 'INCAPABLE', f'too close to ball: {d:.2f} m., should be at least {distance:.2f} m.' +
                         f'{color.capitalize()} player {number} is too close to the ball: ' +
                         f'({d:.2f} m., should be at least {distance:.2f} m.)')


def check_team_start_position(team):
    penalty = False
    for number in team['players']:
        player = team['players'][number]
        if 'penalized' in player:
            continue
        if not player['outside_field']:
            send_penalty(player, 'INCAPABLE', 'halfTimeStartingPose inside field')
            penalty = True
        elif not player['inside_own_side']:
            send_penalty(player, 'INCAPABLE', 'halfTimeStartingPose outside team side')
            penalty = True
    return penalty


def check_start_position():
    red = check_team_start_position(red_team)
    blue = check_team_start_position(blue_team)
    return red or blue


def check_team_kickoff_position(team):
    color = team['color']
    team_id = game.red.id if color == 'red' else game.blue.id
    penalty = False
    for number in team['players']:
        player = team['players'][number]
        if 'penalized' in player:
            continue  # skip penalized players
        if not player['inside_field']:
            send_penalty(player, 'INCAPABLE', 'outside of field at kick-off')
            penalty = True
        elif not player['inside_own_side']:
            send_penalty(player, 'INCAPABLE', 'outside team side at kick-off')
            penalty = True
        elif game.kickoff != team_id and not player['outside_circle']:
            send_penalty(player, 'INCAPABLE', 'inside center circle during opponent\'s kick-off')
            penalty = True
    return penalty


def check_kickoff_position():
    red = check_team_kickoff_position(red_team)
    blue = check_team_kickoff_position(blue_team)
    return red or blue


def check_team_dropped_ball_position(team):
    for number in team['players']:
        player = team['players'][number]
        if 'penalized' in player:
            continue
        if not player['outside_circle']:
            send_penalty(player, 'INCAPABLE', 'inside center circle during dropped ball')
        elif not player['inside_own_side']:
            send_penalty(player, 'INCAPABLE', 'outside team side during dropped ball')


def check_dropped_ball_position():
    check_team_dropped_ball_position(red_team)
    check_team_dropped_ball_position(blue_team)


def check_team_outside_turf(team):
    color = team['color']
    for number in team['players']:
        player = team['players'][number]
        if 'penalized' in player:
            continue  # skip already penalized players
        if player['left_turf_time'] is None:
            continue
        if time_count - player['left_turf_time'] < OUTSIDE_TURF_TIMEOUT * 1000:
            continue
        send_penalty(player, 'INCAPABLE', f'left the field for more than {OUTSIDE_TURF_TIMEOUT} seconds',
                     f'{color.capitalize()} player {number} left the field for more than {OUTSIDE_TURF_TIMEOUT} seconds.')


def check_outside_turf():
    check_team_outside_turf(red_team)
    check_team_outside_turf(blue_team)


def check_team_penalized_in_field(team):
    color = team['color']
    penalty = False
    for number in team['players']:
        player = team['players'][number]
        if 'penalized' not in player:
            continue  # skip non penalized players
        if player['outside_field']:
            continue
        game_controller_send(f'CARD:{game.red.id if color == "red" else game.blue.id}:{number}:YELLOW')
        send_penalty(player, 'INCAPABLE', 'penalized player re-entered field',
                     f'Penalized {color} player {number} re-entered the field: shown yellow card.')
        penalty = True
    return penalty


def check_penalized_in_field():
    red = check_team_penalized_in_field(red_team)
    blue = check_team_penalized_in_field(blue_team)
    return red or blue


def check_circle_entrance(team):
    penalty = False
    for number in team['players']:
        player = team['players'][number]
        if 'penalized' in player:
            continue
        if not player['outside_circle']:
            color = team['color']
            send_penalty(player, 'INCAPABLE', 'entered circle during oppenent\'s kick-off',
                         f'{color.capitalize()} player {number} entering circle during opponent\'s kick-off.')
            penalty = True
    return penalty


def check_ball_must_kick(team):
    if game.ball_last_touch_team == game.ball_must_kick_team:
        return False  # no foul
    info('Ball was touched by wrong team.')
    for number in team['players']:
        if not game.ball_last_touch_player_number == int(number):
            continue
        player = team['players'][number]
        if 'penalized' in player:
            continue
        color = team['color']
        send_penalty(player, 'INCAPABLE', 'non-kicking player touched ball not in play',
                     f'Non-kicking {color} player {number} touched ball not in play.')
        break
    return True


def game_interruption_touched(team, number):
    """
    Applies the associated actions for when a robot touches the ball during step 1 and 2 of game interruptions

    1. If opponent touches the ball, robot receives a warning and RETAKE is sent
    2. If team with game_interruption touched the ball, player receives warning and ABORT is sent
    """
    # Warnings only applies in step 1 and 2 of game interruptions
    team_id = game.red.id if team['color'] == 'red' else game.blue.id
    opponent = team_id != game.interruption_team
    if opponent:
        game.in_play = None
        game.ball_set_kick = True
        game.interruption_countdown = SIMULATED_TIME_INTERRUPTION_PHASE_0
        info(f"Ball touched by opponent, retaking {GAME_INTERRUPTIONS[game.interruption]}")
        game_controller_send(f'{game.interruption}:{game.interruption_team}:RETAKE')
    else:
        game.in_play = time_count
        info(f"Ball touched before execute, aborting {GAME_INTERRUPTIONS[game.interruption]}")
        game_controller_send(f'{game.interruption}:{game.interruption_team}:ABORT')
    game_controller_send(f'CARD:{team_id}:{number}:WARN')


def send_team_penalties(team):
    color = team['color']
    for number in team['players']:
        player = team['players'][number]
        if 'penalty' in player:
            penalty = player['penalty']
            reason = player['penalty_reason']
            del player['penalty']
            del player['penalty_reason']
            player['penalty_immunity'] = time_count + FOUL_PENALTY_IMMUNITY * 1000
            team_id = game.red.id if color == 'red' else game.blue.id
            game_controller_send(f'PENALTY:{team_id}:{number}:{penalty}')
            robot = player['robot']
            t = copy.deepcopy(team['players'][number]['reentryStartingPose']['translation'])
            r = copy.deepcopy(team['players'][number]['reentryStartingPose']['rotation'])
            t[0] = game.field.penalty_mark_x if t[0] > 0 else -game.field.penalty_mark_x
            if (game.ball_position[1] > 0 and t[1] > 0) or (game.ball_position[1] < 0 and t[1] < 0):
                t[1] = -t[1]
                r = rotate_along_z(r)
            # check if position is already occupied by a penalized robot
            while True:
                moved = False
                for n in team['players']:
                    other_robot = team['players'][n]['robot']
                    other_t = other_robot.getField('translation').getSFVec3f()
                    if distance3(other_t, t) < game.field.robot_radius:
                        t[0] += game.field.penalty_offset if game.ball_position[0] < t[0] else -game.field.penalty_offset
                        moved = True
                if not moved:
                    break
            # test if position is behind the goal line (note: it should never end up beyond the center line)
            if t[0] > game.field.size_x:
                t[0] -= 4 * game.field.penalty_offset
            elif t[0] < -game.field.size_x:
                t[0] += 4 * game.field.penalty_offset
            robot.getField('translation').setSFVec3f(t)
            robot.getField('rotation').setSFRotation(r)
            robot.resetPhysics()
            player['sent_to_penalty_position'] = True
            player['penalty_translation'] = t
            player['penalty_rotation'] = r
            # Once removed from the field, the robot will be in the air, therefore its status will not be updated.
            # Thus, we need to make sure it will not be considered in the air while falling
            player['outside_field'] = True
            info(f'{penalty} penalty for {color} player {number}: {reason}. Sent to ' +
                 f'translation ({t[0]} {t[1]} {t[2]}), rotation ({r[0]} {r[1]} {r[2]} {r[3]}).')


def send_penalties():
    send_team_penalties(red_team)
    send_team_penalties(blue_team)


def stabilize_team_penalized_robots(team):
    for number in team['players']:
        player = team['players'][number]
        n = game.state.teams[team_index(team['color'])].players[int(number) - 1].secs_till_unpenalized
        if 'sent_to_penalty_position' in player or n == REMOVAL_PENALTY_TIMEOUT:  # stabilize robot for one second
            robot = player['robot']
            robot.resetPhysics()
            robot.getField('translation').setSFVec3f(player['penalty_translation'])
            robot.getField('rotation').setSFRotation(player['penalty_rotation'])


def stabilize_penalized_robots():
    stabilize_team_penalized_robots(red_team)
    stabilize_team_penalized_robots(blue_team)


def flip_pose(pose):
    pose['translation'][0] = -pose['translation'][0]
    pose['rotation'][3] = math.pi - pose['rotation'][3]


def flip_poses(player):
    flip_pose(player['halfTimeStartingPose'])
    flip_pose(player['reentryStartingPose'])
    flip_pose(player['shootoutStartingPose'])
    flip_pose(player['goalKeeperStartingPose'])


def flip_sides():  # flip sides (no need to notify GameController, it does it automatically)
    game.side_left = game.red.id if game.side_left == game.blue.id else game.blue.id
    for team in [red_team, blue_team]:
        for number in team['players']:
            flip_poses(team['players'][number])


def reset_player(color, number, pose):
    team = red_team if color == 'red' else blue_team
    player = team['players'][number]
    robot = player['robot']
    robot.resetPhysics()
    translation = robot.getField('translation')
    rotation = robot.getField('rotation')
    t = player[pose]['translation']
    r = player[pose]['rotation']
    translation.setSFVec3f(t)
    rotation.setSFRotation(r)
    info(f'{color} player {number} reset to {pose}: ' +
         f'translation ({t[0]} {t[1]} {t[2]}), rotation ({r[0]} {r[1]} {r[2]} {r[3]}).')


def reset_teams(pose):
    for number in red_team['players']:
        reset_player('red', str(number), pose)
    for number in blue_team['players']:
        reset_player('blue', str(number), pose)


def is_goalkeeper(team, id):
    n = game.state.teams[0].team_number
    index = 0 if (n == game.red.id and team == red_team) or (n == game.blue.id and team == blue_team) else 1
    return game.state.teams[index].players[int(id) - 1].goalkeeper


def is_penalty_kicker(team, id):
    return id == '1'  # assuming kicker is player number 1


def get_penalty_attacking_team():
    first_team = game.penalty_shootout_count % 2 == 0
    if first_team == (game.kickoff == game.red.id):
        return red_team
    return blue_team


def get_penalty_defending_team():
    first_team = game.penalty_shootout_count % 2 == 0
    if first_team == (game.kickoff != game.red.id):
        return red_team
    return blue_team


def penalty_kicker_player():
    default = game.penalty_shootout_count % 2 == 0
    attacking_team = red_team if game.kickoff == game.red.id and default else blue_team
    for number in attacking_team['players']:
        if is_penalty_kicker(attacking_team, number):
            return attacking_team['players'][number]


def set_penalty_positions():
    default = game.penalty_shootout_count % 2 == 0
    attacking_color = 'red' if game.kickoff == game.red.id and default else 'blue'
    if attacking_color == 'red':
        defending_color = 'blue'
        attacking_team = red_team
        defending_team = blue_team
    else:
        defending_color = 'red'
        attacking_team = blue_team
        defending_team = red_team
    for number in attacking_team['players']:
        if is_penalty_kicker(attacking_team, number):
            reset_player(attacking_color, number, 'shootoutStartingPose')
        else:
            reset_player(attacking_color, number, 'halfTimeStartingPose')
    for number in defending_team['players']:
        if is_goalkeeper(defending_team, number) and game.penalty_shootout_count < 10:
            reset_player(defending_color, number, 'goalKeeperStartingPose')
        else:
            reset_player(defending_color, number, 'halfTimeStartingPose')
    x = game.field.penalty_mark_x if game.side_left == game.kickoff and default else -game.field.penalty_mark_x
    game.ball.resetPhysics()
    game.in_play = None
    game.can_score = True
    game.can_score_own = False
    game.ball_set_kick = True
    game.ball_left_circle = True
    game.ball_must_kick_team = attacking_team['color']
    game.ball_last_touch_team = game.ball_must_kick_team
    game.kicking_player_number = None
    game.ball_kick_translation[0] = x
    game.ball_kick_translation[1] = 0
    game.ball_translation.setSFVec3f(game.ball_kick_translation)


def stop_penalty_shootout():
    if game.penalty_shootout_count > 10:
        message = 'End of penalty shoot-out.'
    else:
        message = 'End of extended penalty shoot-out.'
    if game.penalty_shootout_count == 20:  # end of extended penalty shootout
        info(message)
        return True
    diff = abs(game.state.teams[0].score - game.state.teams[1].score)
    if game.penalty_shootout_count == 10 and diff > 0:
        info(message)
        return True
    kickoff_team = game.state.teams[0] if game.kickoff == game.state.teams[0].team_number else game.state.teams[1]
    kickoff_team_leads = kickoff_team.score >= game.state.teams[0].score and kickoff_team.score >= game.state.teams[1].score
    penalty_shootout_count = game.penalty_shootout_count % 10  # supports both regular and extended shootout kicks
    if (penalty_shootout_count == 6 and diff == 3) or (penalty_shootout_count == 8 and diff == 2):
        info(message)
        return True  # no need to go further, score is like 3-0 after 6 shootouts or 4-2 after 8 shootouts
    if penalty_shootout_count == 7:
        if diff == 3:  # score is like 4-1
            info(message)
            return True
        if diff == 2 and not kickoff_team_leads:  # score is like 1-3
            info(message)
            return True
    elif penalty_shootout_count == 9:
        if diff == 2:  # score is like 5-3
            info(message)
            return True
        if diff == 1 and not kickoff_team_leads:  # score is like 3-4
            info(message)
            return True
    return False


def next_penalty_shootout():
    game.penalty_shootout_count += 1
    if not game.penalty_shootout_goal and not game.state.state[:6] == "FINISH":
        game_controller_send('STATE:FINISH')
    if stop_penalty_shootout():
        game.over = True
        return
    if game.penalty_shootout_count == 10:
        info('Starting extended penalty shootout without a goalkeeper and goal area entrance allowed.')
    flip_sides()
    info(f'fliped sides: game.side_left = {game.side_left}')
    set_penalty_positions()
    game_controller_send('STATE:SET')
    return


def check_penalty_goal_line():
    """
    Checks that the goalkeepers of both teams respect the goal line rule and apply penalties if required
    """
    if game.in_play is not None:
        return
    defending_team = get_penalty_defending_team()
    for number in defending_team['players']:
        player = defending_team['players'][number]
        if player['asleep'] or 'penalized' in player or not is_goalkeeper(defending_team, number):
            continue
        # If fully inside or fully outside, the robot is out of field
        if player['outside_field'] or player['inside_field'] or abs(player['position'][1]) > GOAL_WIDTH:
            info(f'Goalkeeper of team {defending_team["color"]} is not on goal line')
            send_penalty(player, 'INCAPABLE', "Not on goal line during penalty")


def interruption(type, team=None):
    game.in_play = None
    game.can_score_own = False
    game.ball_set_kick = True
    game.interruption = type
    game.phase = type
    game.ball_first_touch_time = 0
    game.interruption_countdown = SIMULATED_TIME_INTERRUPTION_PHASE_0
    if not team:
        game.interruption_team = game.red.id if game.ball_last_touch_team == 'blue' else game.blue.id
    else:
        game.interruption_team = team
    game.ball_must_kick_team = 'red' if game.interruption_team == game.red.id else 'blue'
    game.ball_last_touch_team = game.ball_must_kick_team
    info(f'Ball not in play, will be kicked by a player from the {game.ball_must_kick_team} team.')
    color = 'red' if game.interruption_team == game.red.id else 'blue'
    info(f'{GAME_INTERRUPTIONS[type].capitalize()} awarded to {color} team.')
    game_controller_send(f'{game.interruption}:{game.interruption_team}')


def throw_in(left_side):
    # set the ball on the touch line for throw in
    sign = -1 if left_side else 1
    game.ball_kick_translation[0] = game.ball_exit_translation[0]
    game.ball_kick_translation[1] = sign * (game.field.size_y - LINE_HALF_WIDTH)
    game.can_score = False  # disallow direct goal
    interruption('THROWIN')


def corner_kick(left_side):
    # set the ball in the right corner for corner kick
    sign = -1 if left_side else 1
    game.ball_kick_translation[0] = sign * (game.field.size_x - LINE_HALF_WIDTH)
    game.ball_kick_translation[1] = game.field.size_y - LINE_HALF_WIDTH if game.ball_exit_translation[1] > 0 \
        else -game.field.size_y + LINE_HALF_WIDTH
    game.can_score = True
    interruption('CORNERKICK')


def goal_kick():
    # set the ball at intersection between the centerline and touchline
    game.ball_kick_translation[0] = 0
    game.ball_kick_translation[1] = game.field.size_y - LINE_HALF_WIDTH if game.ball_exit_translation[1] > 0 \
        else -game.field.size_y + LINE_HALF_WIDTH
    game.can_score = True
    interruption('GOALKICK')


def kickoff():
    color = 'red' if game.kickoff == game.red.id else 'blue'
    info(f'Kick-off is {color}.')
    game.phase = 'KICKOFF'
    game.ball_kick_translation[0] = 0
    game.ball_kick_translation[1] = 0
    game.ball_set_kick = True
    game.ball_first_touch_time = 0
    game.in_play = None
    game.ball_must_kick_team = color
    game.ball_last_touch_team = game.ball_must_kick_team
    game.ball_last_touch_player_number = 0
    game.ball_left_circle = None  # one can score only after ball went out of the circle
    game.can_score = False        # or was touched by another player
    game.can_score_own = False
    game.kicking_player_number = None
    info(f'Ball not in play, will be kicked by a player from the {game.ball_must_kick_team} team.')


def dropped_ball():
    info(f'The ball didn\'t move for the past {DROPPED_BALL_TIMEOUT} seconds.')
    game.ball_last_move = time_count
    game_controller_send('DROPPEDBALL')
    game.phase = 'DROPPEDBALL'
    game.ball_kick_translation[0] = 0
    game.ball_kick_translation[1] = 0
    game.ball_set_kick = True
    game.ball_first_touch_time = 0
    game.in_play = None
    game.dropped_ball = True
    game.can_score = True
    game.can_score_own = False


time_count = 0

log_file = open('log.txt', 'w')

# determine configuration file name
game_config_file = os.environ['WEBOTS_ROBOCUP_GAME'] if 'WEBOTS_ROBOCUP_GAME' in os.environ \
    else os.path.join(os.getcwd(), 'game.json')
if not os.path.isfile(game_config_file):
    error(f'Cannot read {game_config_file} game config file.', fatal=True)

# read configuration files
with open(game_config_file) as json_file:
    game = json.loads(json_file.read(), object_hook=lambda d: SimpleNamespace(**d))
with open(game.red.config) as json_file:
    red_team = json.load(json_file)
with open(game.blue.config) as json_file:
    blue_team = json.load(json_file)

# finalize the game object
if not hasattr(game, 'minimum_real_time_factor'):
    game.minimum_real_time_factor = 3  # we garantee that each time step lasts at least 3x simulated time
if game.minimum_real_time_factor == 0:  # speed up non-real time tests
    REAL_TIME_BEFORE_FIRST_READY_STATE = 5
    HALF_TIME_BREAK_REAL_TIME_DURATION = 2
if not hasattr(game, 'press_a_key_to_terminate'):
    game.press_a_key_to_terminate = False
if not hasattr(game, 'game_controller_synchronization'):
    game.game_controller_synchronization = True
if game.type not in ['NORMAL', 'KNOCKOUT', 'PENALTY']:
    error(f'Unsupported game type: {game.type}.', fatal=True)
game.penalty_shootout = game.type == 'PENALTY'
info(f'Minimum real time factor is set to {game.minimum_real_time_factor}.')
if game.minimum_real_time_factor == 0:
    info('Simulation will run as fast as possible, real time waiting times will be minimal.')
else:
    info(f'Simulation will guarantee a maximum {1 / game.minimum_real_time_factor:.2f}x speed for each time step.')
field_size = getattr(game, 'class').lower()
game.field = Field(field_size)

# start the webots supervisor
supervisor = Supervisor()
time_step = int(supervisor.getBasicTimeStep())

red_team['color'] = 'red'
blue_team['color'] = 'blue'
init_team(red_team)
init_team(blue_team)

# check team name length (should be at most 12 characters long, trim them if too long)
if len(red_team['name']) > 12:
    red_team['name'] = red_team['name'][:12]
if len(blue_team['name']) > 12:
    blue_team['name'] = blue_team['name'][:12]

# check if the host parameter of the game.json file correspond to the actual host
host = socket.gethostbyname(socket.gethostname())
if host != '127.0.0.1' and host != game.host:
    warning(f'Host is not correctly defined in game.json file, it should be {host} instead of {game.host}.')

game_controller_host = os.environ['GAME_CONTROLLER_HOST'] if 'GAME_CONTROLLER_HOST' in os.environ else host

try:
    JAVA_HOME = os.environ['JAVA_HOME']
    try:
        GAME_CONTROLLER_HOME = os.environ['GAME_CONTROLLER_HOME']
        if not os.path.exists(GAME_CONTROLLER_HOME):
            error(f'{GAME_CONTROLLER_HOME} (GAME_CONTROLLER_HOME) folder not found.', fatal=True)
            game.controller_process = None
        else:
            path = os.path.join(GAME_CONTROLLER_HOME, 'build', 'jar', 'config', f'hl_sim_{field_size}', 'teams.cfg')
            red_line = f'{game.red.id}={red_team["name"]}\n'
            blue_line = f'{game.blue.id}={blue_team["name"]}\n'
            with open(path, 'w') as file:
                file.write((red_line + blue_line) if game.red.id < game.blue.id else (blue_line + red_line))
            command_line = [os.path.join(JAVA_HOME, 'bin', 'java'), '-jar', 'GameControllerSimulator.jar']
            if game.minimum_real_time_factor < 1:
                command_line.append('--fast')
            command_line.append('--config')
            command_line.append(game_config_file)
            game.controller_process = subprocess.Popen(command_line, cwd=os.path.join(GAME_CONTROLLER_HOME, 'build', 'jar'))
    except KeyError:
        GAME_CONTROLLER_HOME = None
        game.controller_process = None
        error('GAME_CONTROLLER_HOME environment variable not set, unable to launch GameController.', fatal=True)
except KeyError:
    JAVA_HOME = None
    GAME_CONTROLLER_HOME = None
    game.controller_process = None
    error('JAVA_HOME environment variable not set, unable to launch GameController.', fatal=True)

toss_a_coin_if_needed('side_left')
toss_a_coin_if_needed('kickoff')

root = supervisor.getRoot()
children = root.getField('children')

children.importMFNodeFromString(-1, f'RobocupSoccerField {{ size "{field_size}" }}')
ball_size = 1 if field_size == 'kid' else 5
# the ball is initially very far away from the field
children.importMFNodeFromString(-1, f'DEF BALL RobocupSoccerBall {{ translation 100 100 0.5 size {ball_size} }}')

game.state = None
game.font_size = 0.1
game.font = 'Lucida Console'
game.overlay_x = 0.02
game.overlay_y = 0.01
spawn_team(red_team, game.side_left == game.blue.id, children)
spawn_team(blue_team, game.side_left == game.red.id, children)
setup_display()

SIMULATED_TIME_INTERRUPTION_PHASE_0 = int(SIMULATED_TIME_INTERRUPTION_PHASE_0 * 1000 / time_step)
SIMULATED_TIME_BEFORE_PLAY_STATE = int(SIMULATED_TIME_BEFORE_PLAY_STATE * 1000 / time_step)
SIMULATED_TIME_SET_PENALTY_SHOOTOUT = int(SIMULATED_TIME_SET_PENALTY_SHOOTOUT * 1000 / time_step)
players_ball_holding_time_window_size = int(1000 * PLAYERS_BALL_HOLDING_TIMEOUT / time_step)
goalkeeper_ball_holding_time_window_size = int(1000 * GOALKEEPER_BALL_HOLDING_TIMEOUT / time_step)
red_team['players_holding_time_window'] = np.zeros(players_ball_holding_time_window_size, dtype=bool)
red_team['goalkeeper_holding_time_window'] = np.zeros(goalkeeper_ball_holding_time_window_size, dtype=bool)
blue_team['players_holding_time_window'] = np.zeros(players_ball_holding_time_window_size, dtype=bool)
blue_team['goalkeeper_holding_time_window'] = np.zeros(goalkeeper_ball_holding_time_window_size, dtype=bool)

if game.controller_process:
    game.controller = socket.socket(socket.AF_INET, socket.SOCK_STREAM)
    retry = 0
    while True:
        try:
            game.controller.connect(('localhost', 8750))
            game.controller.setblocking(False)
            break
        except socket.error as msg:
            retry += 1
            if retry <= 10:
                warning(f'Could not connect to GameController at localhost:8750: {msg}. Retrying ({retry}/10)...')
                time.sleep(retry)  # give some time to allow the GameControllerSimulator to start-up
                supervisor.step(time_step)
            else:
                error('Could not connect to GameController at localhost:8750.', fatal=True)
                game.controller = None
                break
    info('Connected to GameControllerSimulator at localhost:8750.')
    game.udp = socket.socket(socket.AF_INET, socket.SOCK_DGRAM, socket.IPPROTO_UDP)
    game.udp.setsockopt(socket.SOL_SOCKET, socket.SO_REUSEADDR, 1)
    game.udp.bind(('0.0.0.0', 3838))
    game.udp.setblocking(False)
else:
    game.controller = None

update_state_display()

list_solids()  # prepare lists of solids to monitor in each robot to compute the convex hulls

info(f'Game type is {game.type}.')
info(f'Red team is "{red_team["name"]}", playing on {"left" if game.side_left == game.red.id else "right"} side.')
info(f'Blue team is "{blue_team["name"]}", playing on {"left" if game.side_left == game.blue.id else "right"} side.')
game_controller_send(f'SIDE_LEFT:{game.side_left}')
game.penalty_shootout_count = 0
game.penalty_shootout_goal = False
game.penalty_shootout_time_to_score = [None, None, None, None, None, None, None, None, None, None]
game.penalty_shootout_time_to_reach_goal_area = [None, None, None, None, None, None, None, None, None, None]
game.penalty_shootout_time_to_touch_ball = [None, None, None, None, None, None, None, None, None, None]
game.ball = supervisor.getFromDef('BALL')
game.ball_radius = 0.07 if field_size == 'kid' else 0.1125
game.ball_kick_translation = [0, 0, game.ball_radius + game.field.turf_depth]  # initial position of ball before kick
game.ball_translation = supervisor.getFromDef('BALL').getField('translation')
game.ball_exit_translation = None
game.ball_last_touch_team = 'red'
game.ball_last_touch_player_number = 1
game.ball_last_touch_time = 0
game.ball_first_touch_time = 0
game.ball_last_touch_time_for_display = 0
game.ball_position = [0, 0, 0]
game.ball_last_move = 0
game.real_time_multiplier = 1000 / (game.minimum_real_time_factor * time_step) if game.minimum_real_time_factor > 0 else 10
game.interruption = None
game.interruption_countdown = 0
game.interruption_step = None
game.interruption_step_time = 0
game.interruption_team = None
game.interruption_seconds = None
game.dropped_ball = False
game.overtime = False
game.ready_countdown = 0  # simulated time countdown before ready state (used in kick-off after goal and dropped ball)
game.play_countdown = 0
game.in_play = None
game.sent_finish = False
game.over = False
game.wait_for_state = 'INITIAL'
game.forceful_contact_matrix = ForcefulContactMatrix(len(red_team['players']), len(blue_team['players']),
                                                     FOUL_PUSHING_PERIOD, FOUL_PUSHING_TIME, time_step)

previous_seconds_remaining = 0
if hasattr(game, 'supervisor'):  # optional supervisor used for CI tests
    children.importMFNodeFromString(-1, f'DEF TEST_SUPERVISOR Robot {{ supervisor TRUE controller "{game.supervisor}" }}')

if game.penalty_shootout:
    info(f'{"Red" if game.kickoff == game.red.id else "Blue"} team will start the penalty shoot-out.')
    game.phase = 'PENALTY-SHOOTOUT'
    game.ready_real_time = None
    game.set_countdown = 1  # immediately reach the SET state
    # game_controller_send(f'KICKOFF:{game.kickoff}')  # FIXME: GameController says this is illegal => we should fix it.
    # meanwhile, assuming kickoff for red team
else:
    game.ready_real_time = time.time() + REAL_TIME_BEFORE_FIRST_READY_STATE  # real time for ready state (initial kick-off)
    game.set_countdown = 0  # simulated time countdown before set state (used in penalty shootouts)
    kickoff()
    game_controller_send(f'KICKOFF:{game.kickoff}')

if hasattr(game, 'record_simulation'):
    try:
        if game.record_simulation.endswith(".html"):
            supervisor.animationStartRecording(game.record_simulation)
        elif game.record_simulation.endswith(".mp4"):
            supervisor.movieStartRecording(game.record_simulation, width=1280, height=720, codec=0, quality=100,
                                           acceleration=1, caption=False)
            if supervisor.movieFailed():
                raise RuntimeError("Failed to Open Movie")
        else:
            raise RuntimeError(f"Unknown extension for record_simulation: {game.record_simulation}")
    except Exception:
        traceback.print_exc()
        supervisor.simulationQuit(-1)


previous_real_time = time.time()
while supervisor.step(time_step) != -1 and not game.over:
    if hasattr(game, 'max_duration') and (time.time() - log.real_time) > game.max_duration:
        info(f'Interrupting game automatically after {game.max_duration} seconds')
        break
    game_controller_send(f'CLOCK:{time_count}')
    game_controller_receive()
    if game.state is None:
        time_count += time_step
        continue
    stabilize_penalized_robots()
    send_play_state_after_penalties = False
    previous_position = copy.deepcopy(game.ball_position)
    game.ball_position = game.ball_translation.getSFVec3f()
    if game.ball_position != previous_position:
        game.ball_last_move = time_count
    update_contacts()  # check for collisions with the ground and ball
    update_ball_holding()  # check for ball holding for field players and goalkeeper
    update_histories()
    if game.wait_for_state is not None:  # we are waiting for a new state from the GameController
        time_count += time_step
        continue
    if game.state.game_state == 'STATE_PLAYING':
        check_outside_turf()
        check_forceful_contacts()
        check_inactive_goalkeepers()
        if game.in_play is None:
            # During period after the end of a game interruption, check distance of opponents
            if game.phase in GAME_INTERRUPTIONS and game.state.secondary_state[6:] == "NORMAL":
                opponent_team = red_team if game.ball_must_kick_team == 'blue' else blue_team
                check_team_away_from_ball(opponent_team, game.field.opponent_distance_to_ball)
            # If ball is not in play after a kick_off, check for circle entrance for the defending team
            if game.phase == 'KICKOFF' and game.kickoff != DROPPED_BALL_TEAM_ID:
                defending_team = red_team if game.kickoff == game.blue.id else blue_team
                check_circle_entrance(defending_team)
            if game.ball_first_touch_time != 0:
                d = distance2(game.ball_kick_translation, game.ball_position)
                if d > BALL_IN_PLAY_MOVE:
                    info(f'{game.ball_kick_translation} {game.ball_position}')
                    info(f'Ball in play, can be touched by any player (moved by {d * 100:.2f} cm).')
                    game.in_play = time_count
                else:
                    team = red_team if game.ball_must_kick_team == 'blue' else blue_team
                    check_ball_must_kick(team)
        else:
            if time_count - game.ball_last_move > DROPPED_BALL_TIMEOUT * 1000:
                dropped_ball()
            if game.ball_left_circle is None and game.phase == 'KICKOFF':
                if distance2(game.ball_kick_translation, game.ball_position) > game.field.circle_radius + game.ball_radius:
                    game.ball_left_circle = time_count
                    info('The ball has left the center circle after kick-off.')

            ball_touched_by_opponent = game.ball_last_touch_team != game.ball_must_kick_team
            ball_touched_by_teammate = (game.kicking_player_number is not None
                                        and game.ball_last_touch_player_number != game.kicking_player_number)
            ball_touched_in_play = game.in_play is not None and game.in_play < game.ball_last_touch_time
            if not game.can_score:
                if game.phase == 'KICKOFF':
                    ball_touched_after_leaving_the_circle = game.ball_left_circle is not None \
                                                            and game.ball_left_circle < game.ball_last_touch_time
                    if ball_touched_by_opponent or ball_touched_by_teammate or ball_touched_after_leaving_the_circle:
                        game.can_score = True
                elif game.phase == 'THROWIN':
                    if ball_touched_by_teammate or ball_touched_by_opponent or ball_touched_in_play:
                        game.can_score = True
            if not game.can_score_own:
                if ball_touched_by_opponent or ball_touched_by_teammate or ball_touched_in_play:
                    game.can_score_own = True

        if game.penalty_shootout:
            check_penalty_goal_line()
            ball_in_goal_area = game.field.circle_fully_inside_goal_area(game.ball_position, game.ball_radius)
            # It is unclear that using getVelocity is the good approach, because even when the ball is clearly not moving
            # anymore, it still provides values above 1e-3.
            ball_vel = game.ball.getVelocity()[:3]
            if ball_in_goal_area and np.linalg.norm(ball_vel) < STATIC_SPEED_EPS:
                info(f"Ball stopped in goal area at {game.ball_position}")
                next_penalty_shootout()
            if game.penalty_shootout_count < 10:  # detect entrance of kicker in the goal area
                kicker = penalty_kicker_player()
                if not kicker['outside_goal_area'] and not kicker['inside_own_side']:
                    # if the kicker is not fully outside the opponent goal area, we stop the kick and continue
                    next_penalty_shootout()
                    if game.over:
                        break
            else:  # extended penalty shootouts
                if ball_in_goal_area:
                    c = game.penalty_shootout_count - 10
                    if game.penalty_shootout_time_to_reach_goal_area[c] is None:
                        game.penalty_shootout_time_to_reach_goal_area[c] = 60 - game.state.seconds_remaining
        if previous_seconds_remaining != game.state.seconds_remaining:
            update_state_display()
            previous_seconds_remaining = game.state.seconds_remaining
            if not game.sent_finish and game.state.seconds_remaining <= 0:
                game_controller_send('STATE:FINISH')
                game.sent_finish = True
                if game.penalty_shootout:  # penalty timeout was reached
                    next_penalty_shootout()
                    if game.over:
                        break
                elif game.state.first_half:
                    type = 'knockout ' if game.type == 'KNOCKOUT' and game.overtime else ''
                    info(f'End of {type}first half.')
                    flip_sides()
                    reset_teams('halfTimeStartingPose')
                    game.kickoff = game.blue.id if game.kickoff == game.red.id else game.red.id
                    update_team_display()
                elif game.type == 'NORMAL':
                    info('End of second half.')
                elif game.type == 'KNOCKOUT':
                    if not game.overtime:
                        info('End of second half.')
                        flip_sides()
                        reset_teams('halfTimeStartingPose')
                        game.kickoff = game.blue.id if game.kickoff == game.red.id else game.red.id
                        game.overtime = True
                    else:
                        info('End of knockout second half.')
                else:
                    error(f'Unsupported game type: {game.type}.', fatal=True)
        if (game.interruption_countdown == 0 and game.set_countdown == 0 and game.ready_countdown == 0 and
            game.ready_real_time is None and
            (game.ball_position[1] - game.ball_radius >= game.field.size_y or
             game.ball_position[1] + game.ball_radius <= -game.field.size_y or
             game.ball_position[0] - game.ball_radius >= game.field.size_x or
             game.ball_position[0] + game.ball_radius <= -game.field.size_x)):
            info(f'Ball left the field at ({game.ball_position[0]} {game.ball_position[1]} {game.ball_position[2]}) after '
                 f'being touched by {game.ball_last_touch_team} player {game.ball_last_touch_player_number}.')
            game.ball_exit_translation = game.ball_position
            scoring_team = None
            right_way = None
            if game.ball_exit_translation[1] - game.ball_radius > game.field.size_y:
                if game.penalty_shootout:
                    next_penalty_shootout()
                else:
                    game.ball_exit_translation[1] = game.field.size_y - LINE_HALF_WIDTH
                    throw_in(left_side=False)
            elif game.ball_exit_translation[1] + game.ball_radius < -game.field.size_y:
                if game.penalty_shootout:
                    next_penalty_shootout()
                else:
                    throw_in(left_side=True)
            if game.ball_exit_translation[0] - game.ball_radius > game.field.size_x:
                right_way = game.ball_last_touch_team == 'red' and game.side_left == game.red.id or \
                    game.ball_last_touch_team == 'blue' and game.side_left == game.blue.id
                if game.ball_exit_translation[1] < GOAL_HALF_WIDTH and \
                   game.ball_exit_translation[1] > -GOAL_HALF_WIDTH and game.ball_exit_translation[2] < game.field.goal_height:
                    scoring_team = game.side_left  # goal
                elif game.penalty_shootout:
                    next_penalty_shootout()
                else:
                    if right_way:
                        goal_kick()
                    else:
                        corner_kick(left_side=False)
            elif game.ball_exit_translation[0] + game.ball_radius < -game.field.size_x:
                right_way = game.ball_last_touch_team == 'red' and game.side_left == game.blue.id or \
                    game.ball_last_touch_team == 'blue' and game.side_left == game.red.id
                if game.ball_exit_translation[1] < GOAL_HALF_WIDTH and \
                   game.ball_exit_translation[1] > -GOAL_HALF_WIDTH and game.ball_exit_translation[2] < game.field.goal_height:
                    # goal
                    scoring_team = game.red.id if game.blue.id == game.side_left else game.blue.id
                elif game.penalty_shootout:
                    next_penalty_shootout()
                else:
                    if right_way:
                        goal_kick()
                    else:
                        corner_kick(left_side=True)
            if scoring_team:
                goal = 'red' if scoring_team == game.blue.id else 'blue'
                if game.penalty_shootout_count >= 10:  # extended penalty shootouts
                    game.penalty_shootout_time_to_score[game.penalty_shootout_count - 10] = 60 - game.state.seconds_remaining
                if not game.penalty_shootout:
                    game.kickoff = game.blue.id if scoring_team == game.red.id else game.red.id
                i = team_index(game.ball_last_touch_team)
                if not game.can_score:
                    if game.phase == 'KICKOFF':
                        info(f'Invalidated direct score in {goal} goal from kick-off position.')
                        goal_kick()
                    elif game.phase in GAME_INTERRUPTIONS:
                        info(f'Invalidated direct score in {goal} goal from {GAME_INTERRUPTIONS[game.phase]}.')
                        if not right_way:  # own_goal
                            corner_kick(left_side=scoring_team != game.side_left)
                        else:
                            goal_kick()

                elif not right_way and not game.can_score_own:
                    if game.phase == 'KICKOFF':
                        info(f'Invalidated direct score in {goal} goal from kick-off position.')
                    elif game.phase in GAME_INTERRUPTIONS:
                        info(f'Invalidated direct score in {goal} goal from {GAME_INTERRUPTIONS[game.phase]}.')
                    if game.penalty_shootout:
                        next_penalty_shootout()
                    else:
                        corner_kick(left_side=scoring_team != game.side_left)

                elif game.state.teams[i].players[game.ball_last_touch_player_number - 1].secs_till_unpenalized == 0:
                    game_controller_send(f'SCORE:{scoring_team}')
                    info(f'Score in {goal} goal by {game.ball_last_touch_team} player {game.ball_last_touch_player_number}')
                    if game.penalty_shootout:
                        game.penalty_shootout_goal = True
                        next_penalty_shootout()
                    else:
                        game.ready_countdown = SIMULATED_TIME_INTERRUPTION_PHASE_0
                        kickoff()
                elif not right_way:  # own goal
                    game_controller_send(f'SCORE:{scoring_team}')
                    info(f'Score in {goal} goal by {game.ball_last_touch_team} player ' +
                         f'{game.ball_last_touch_player_number} (own goal)')
                    game.ready_countdown = SIMULATED_TIME_INTERRUPTION_PHASE_0
                    kickoff()
                else:
                    info(f'Invalidated score in {goal} goal by penalized ' +
                         f'{game.ball_last_touch_team} player {game.ball_last_touch_player_number}')
                    if game.penalty_shootout:
                        next_penalty_shootout()
                    else:
                        goal_kick()
    elif game.state.game_state == 'STATE_READY':
        game.play_countdown = 0
        # the GameController will automatically change to the SET state once the state READY is over
        # the referee should wait a little time since the state SET started before sending the PLAY state
    elif game.state.game_state == 'STATE_SET':
        if game.play_countdown == 0:
            if game.penalty_shootout:
                info("Waiting for penalty shootout")
                game.play_countdown = SIMULATED_TIME_SET_PENALTY_SHOOTOUT
            else:
                info("Waiting for classic play")
                game.play_countdown = SIMULATED_TIME_BEFORE_PLAY_STATE
            if game.ball_set_kick:
                game.ball.resetPhysics()
                game.ball_translation.setSFVec3f(game.ball_kick_translation)
                game.ball_set_kick = False
        else:
            if game.penalty_shootout:
                check_penalty_goal_line()
            else:
                if game.dropped_ball:
                    check_dropped_ball_position()
                else:
                    check_kickoff_position()
            game.play_countdown -= 1
            if game.play_countdown == 0:
                game.ready_countdown = 0
                send_play_state_after_penalties = True
    elif game.state.game_state == 'STATE_FINISHED':
        game.sent_finish = False
        if game.penalty_shootout:
            if game.state.seconds_remaining <= 0:
                next_penalty_shootout()
        elif game.state.first_half:
            # NOTE: this part is probably dead code that is never used, transition from end of first Half to initial is
            #       now automatic.
            if game.ready_real_time is None:
                if game.overtime:
                    type = 'knockout '
                    game_controller_send('STATE:OVERTIME-SECOND-HALF')
                else:
                    type = ''
                    game_controller_send('STATE:SECOND-HALF')
                info(f'Beginning of {type}second half.')
                game.ready_real_time = time.time() + HALF_TIME_BREAK_REAL_TIME_DURATION
        elif game.type == 'KNOCKOUT' and game.overtime and game.state.teams[0].score == game.state.teams[1].score:
            if game.ready_real_time is None:
                info('Beginning of the knockout first half.')
                game_controller_send('STATE:OVERTIME-FIRST-HALF')
                game.ready_real_time = time.time() + HALF_TIME_BREAK_REAL_TIME_DURATION
        elif game.type == 'KNOCKOUT' and game.state.teams[0].score == game.state.teams[1].score:
            if game.ready_real_Time is None:
                info('Beginning of penalty shout-out.')
                game_controller_send('STATE:PENALTY-SHOOTOUT')
                game.penalty_shootout = True
                game.ready_real_time = time.time() + HALF_TIME_BREAK_REAL_TIME_DURATION
        else:
            game.over = True
            break

    elif game.state.game_state == 'STATE_INITIAL':
        if game.penalty_shootout:
            if game.set_countdown > 0:
                game.set_countdown -= 1
                if game.set_countdown == 0:
                    set_penalty_positions()
                    game_controller_send('STATE:SET')
        elif game.ready_real_time is not None:
            if game.ready_real_time <= time.time():  # initial kick-off (1st, 2nd half, extended periods, penalty shootouts)
                game.ready_real_time = None
                check_start_position()
                game_controller_send('STATE:READY')
        elif game.ready_countdown > 0:
            game.ready_countdown -= 1
            if game.ready_countdown == 0:  # kick-off after goal or dropped ball
                check_start_position()
                game_controller_send('STATE:READY')
        elif not game.state.first_half and game.sent_finish:
            game.sent_finish = False
            game_type = ''
            if game.overtime:
                game_type = 'overtime '
            info(f'Beginning of {game_type} second half.')
            kickoff()
            game.ready_real_time = time.time() + HALF_TIME_BREAK_REAL_TIME_DURATION

    if game.interruption_countdown > 0:
        game.interruption_countdown -= 1
        if game.interruption_countdown == 0:
            if game.ball_set_kick:
                game.ball.resetPhysics()
                game.ball_translation.setSFVec3f(game.ball_kick_translation)
                game.ball_set_kick = False
                info('Ball respawned at '
                     f'{game.ball_kick_translation[0]} {game.ball_kick_translation[1]} {game.ball_kick_translation[2]}.')
            if game.interruption:
                game_controller_send(f'{game.interruption}:{game.interruption_team}:READY')

    check_fallen()                                # detect fallen robots

    if not game.interruption:
        ball_holding = check_ball_holding()       # check for ball holding fouls
        if ball_holding:
            interruption('DIRECT_FREEKICK', ball_holding)
        ball_handling = check_ball_handling()

    check_penalized_in_field()                    # check for penalized robots inside the field
    if game.state.game_state != 'STATE_INITIAL':  # send penalties if needed
        send_penalties()
        if send_play_state_after_penalties:
            game_controller_send('STATE:PLAY')
            send_play_state_after_penalties = False

    time_count += time_step

    if game.minimum_real_time_factor != 0:
        # slow down the simulation to guarantee a miminum amount of real time between each step
        t = time.time()
        delta_time = previous_real_time - t + game.minimum_real_time_factor * time_step / 1000
        if delta_time > 0:
            time.sleep(delta_time)
        previous_real_time = time.time()

if not game.over:  # for some reason, the simulation was terminated before the end of the match (may happen during tests)
    info('Game interrupted before the end.')
else:
    info('End of the game.')
    if game.state.teams[0].score > game.state.teams[1].score:
        winner = 0
        loser = 1
    else:
        winner = 1
        loser = 0
    info(f'The score is {game.state.teams[winner].score}-{game.state.teams[loser].score}.')
    if game.state.teams[0].score != game.state.teams[1].score:
        info(f'The winner is the {game.state.teams[winner].team_color.lower()} team.')
    elif game.penalty_shootout_count < 20:
        info('This is a draw.')
    else:  # extended penatly shoutout rules to determine the winner
        count = [0, 0]
        for i in range(5):
            if game.penalty_shootout_time_to_reach_goal_area[2 * i] is not None:
                count[0] += 1
            if game.penalty_shootout_time_to_reach_goal_area[2 * i + 1] is not None:
                count[1] += 1
        if game.kickoff == game.red.id:
            count_red = count[0]
            count_blue = count[1]
        else:
            count_red = count[1]
            count_blue = count[0]
        info('The during the extended penalty shootout, ' +
             f'the ball reached the red goal area {count_blue} times and the blue goal area {count_red} times.')
        if count_red > count_blue:
            info('The winner is the red team.')
        elif count_blue > count_red:
            info('The winner is the blue team.')
        else:
            count = [0, 0]
            for i in range(5):
                if game.penalty_shootout_time_to_touch_ball[2 * i] is not None:
                    count[0] += 1
                if game.penalty_shootout_time_to_touch_ball[2 * i + 1] is not None:
                    count[1] += 1
            if game.kickoff == game.red.id:
                count_red = count[0]
                count_blue = count[1]
            else:
                count_red = count[1]
                count_blue = count[0]
            info(f'The ball was touched {count_red} times by the red player and {count_blue} times by the blue player.')
            if count_red > count_blue:
                info('The winner is the red team.')
            elif count_blue > count_red:
                info('The winner is the blue team.')
            else:
                sum = [0, 0]
                for i in range(5):
                    t = game.penalty_shootout_time_to_score[2 * i]
                    sum[0] += 60 if t is None else t
                    t = game.penalty_shootout_time_to_score[2 * i + 1]
                    sum[1] += 60 if t is None else t
                if game.kickoff == game.red.id:
                    sum_red = sum[0]
                    sum_blue = sum[1]
                else:
                    sum_red = sum[1]
                    sum_blue = sum[0]
                info(f'The red team took {sum_red} seconds to score while blue team took {sum_blue} seconds.')
                if sum_blue < sum_red:
                    info('The winner is the blue team.')
                elif sum_red < sum_blue:
                    info('The winner is the red team.')
                else:
                    sum = [0, 0]
                    for i in range(5):
                        t = game.penalty_shootout_time_to_reach_goal_area[2 * i]
                        sum[0] += 60 if t is None else t
                        t = game.penalty_shootout_time_to_reach_goal_area[2 * i + 1]
                        sum[1] += 60 if t is None else t
                    if game.kickoff == game.red.id:
                        sum_red = sum[0]
                        sum_blue = sum[1]
                    else:
                        sum_red = sum[1]
                        sum_blue = sum[0]
                    info(f'The red team took {sum_red} seconds to send the ball to the goal area ' +
                         f'while blue team took {sum_blue} seconds.')
                    if sum_blue < sum_red:
                        info('The winner is the blue team.')
                    elif sum_red < sum_blue:
                        info('The winner is the red team.')
                    else:
                        sum = [0, 0]
                        for i in range(5):
                            t = game.penalty_shootout_time_to_touch_ball[2 * i]
                            sum[0] += 60 if t is None else t
                            t = game.penalty_shootout_time_to_touch_ball[2 * i + 1]
                            sum[1] += 60 if t is None else t
                        if game.kickoff == game.red.id:
                            sum_red = sum[0]
                            sum_blue = sum[1]
                        else:
                            sum_red = sum[1]
                            sum_blue = sum[0]
                        info(f'The red team took {sum_red} seconds to touch the ball ' +
                             f'while blue team took {sum_blue} seconds.')
                        if sum_blue < sum_red:
                            info('The winner is the blue team.')
                        elif sum_red < sum_blue:
                            info('The winner is the red team.')
                        else:
                            info('Tossing a coin to determine the winner.')
                            if bool(random.getrandbits(1)):
                                info('The winer is the red team.')
                            else:
                                info('The winer is the blue team.')

if game.controller:
    game.controller.close()
if game.controller_process:
    game.controller_process.terminate()

if hasattr(game, 'record_simulation'):
    if game.record_simulation.endswith(".html"):
        supervisor.animationStopRecording()
    elif game.record_simulation.endswith(".mp4"):
        info("Starting encoding")
        supervisor.movieStopRecording()
        while not supervisor.movieIsReady():
            supervisor.step(time_step)
        info("Encoding finished")

if game.over and game.press_a_key_to_terminate:
    print('Press a key to terminate')
    keyboard = supervisor.getKeyboard()
    keyboard.enable(time_step)
    while supervisor.step(time_step) != -1:
        if keyboard.getKey() != -1:
            break
elif game.over:
    waiting_steps = END_OF_GAME_TIMEOUT * 1000 / time_step
    while waiting_steps > 0:
        supervisor.step(time_step)

if log_file:
    log_file.close()

supervisor.simulationQuit(0)
while supervisor.step(time_step) != -1:
    pass<|MERGE_RESOLUTION|>--- conflicted
+++ resolved
@@ -82,11 +82,7 @@
 LINE_HALF_WIDTH = LINE_WIDTH / 2
 GOAL_HALF_WIDTH = GOAL_WIDTH / 2
 
-<<<<<<< HEAD
-global supervisor, game, red_team, blue_team, log_file, time_count, time_step, host
-=======
-global supervisor, game, red_team, blue_team, log_file, time_count, game_controller_host
->>>>>>> a836ae3d
+global supervisor, game, red_team, blue_team, log_file, time_count, time_step, game_controller_host
 
 
 def log(message, type):
