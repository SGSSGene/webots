# Webots R2020 Change Log

<<<<<<< HEAD
## [Webots R2020a](../blog/Webots-2020-a-release.md)
Released on December YYth, 2019.
=======
## [Webots R2020a](../blog/Webots-2019-b-release.md)
Released on December 18th, 2019.
>>>>>>> 29bcc3ec

  - New Robots
    - Added several TIAGo robots from PAL Robotics: [TIAGo Base](../guide/tiago-base.md), [TIAGo Iron](../guide/tiago-iron.md), [TIAGo Steel](../guide/tiago-steel.md), [TIAGo Titanium](../guide/tiago-titanium.md) and [TIAGo++](../guide/tiagopp.md).
    - Added a model of the [Robotino 3](../guide/robotino3.md) from [Festo](https://www.festo-didactic.com/int-en/).
    - Added a model of the [TurtleBot3 Burger](../guide/turtlebot3-burger.md) from [Robotis](http://www.robotis.us/) and its [LDS-01](../guide/lidar-sensors.md#robotis-lds-01) lidar sensor.
  - New Samples
    - Added a `complete_apartment` world.
  - New Features
    - Improved the [Background](background.md) node:
      - Added the `Background.luminosity` field which specifies the light contribution of the [Background](background.md) node. Open this field in the `TexturedBackground` and the `TexturedBackgroundLight` PROTO nodes.
      - Dropped the support of the equirectangular projection in textures to improve loading time.
      - Dropped the `Cubemap` node to improve consistency.
      - Deprecated non-HDR backgrounds.
      - Restored the `Background.*Url` fields, and support only `JPEG` and `PNG` format there.
      - Introduced the `Background.*IrradianceUrl` fields to define an `HDR` irradiance map.
      - Added image tools to help with `HDR` format and equirectangular projections.
      - Added new HDR background: `entrance_hall`
    - Added several new appearances: `Copper`, `CorrugatedPlates`, `CorrugatedPvc`, `DryMud`, `FormedConcrete`,  `Pcb`, `RoughPolymer` and `TireRubber`.
    - Replaced the [Viewpoint](viewpoint.md) `followOrientation` field by a `followType` field for more flexibility.
    - Added new functions to add force and torque to [Solid](solid.md) nodes: `wb_supervisor_node_add_force`, `wb_supervisor_node_add_force_with_offset` and `wb_supervisor_node_add_torque`.
    - Added function to import and remove nodes from SFNode fields: `wb_supervisor_field_remove_sf`, `wb_supervisor_field_import_sf_node` and `wb_supervisor_field_import_sf_node_from_string`.
    - Improved the Webots online 3D viewer: `webots.min.js`
      - Improved support of the Webots rendering pipeline: supported the Bloom post-processing effect.
      - Added support for the `ImageTexture.filtering` field.
      - Improved the console log history. Added a button to clear the console.
    - Improved [robotbenchmark](https://robotbenchmark.net) worlds.
      - Improved overall graphics quality (using the PBR materials and the HDR backgrounds).
      - Improved `humanoid_sprint` benchmark metrics.
    - Added a [script to cleanup the Webots preferences](https://github.com/cyberbotics/webots/blob/master/scripts/preferences_cleaner/README.md).
    - Linux: Added support for Python 3.8.
  - Enhancements
    - **Updated argument type in the [`wb_robot_set_mode()`](robot.md#wb_robot_set_mode) function from `void *` to `const char *`.**
    - **Renamed the `physics` field of the `MultiSenseS21` and `SickLdMrs` PROTO nodes into `enablePhysics`.**
    - Improved the [Sick LD MRS](../guide/lidar-sensors.md#sick-ld-mrs) PROTO to support the following types: `400001`, `400102`, `400001S01`, `400102S01` and `800001S01`.
    - **Improved the [`wb_supervisor_simulation_reset`](supervisor.md#wb_supervisor_simulation_reset) to avoid restarting the controllers, if needed the controllers can be restarted with [`wb_supervisor_node_restart_controller`](supervisor.md#wb_supervisor_node_restart_controller).**
    - Set the [ABB IRB 4600/40](../guide/irb4600-40.md) root node to [Robot](robot.md) instead of [Solid](solid.md) to be able to insert it everywhere.
    - Webots now waits for extern controllers if the `Robot.synchronization` field is set to `TRUE`.
    - Device names are displayed in the scene tree next to the node name.
    - Split the Webots and controller libraries to avoid possible conflicts with external libraries.
    - Windows/Linux: Move the `Check for updates...` menu from `Tools` to `Help` for consistency with other applications.
    - E-puck2
      - Added the pi-puck extension.
      - Fixed [DistanceSensor](distancesensor.md) noise calibration.
      - Improved the meshes and appearances.
  - Bug fixes
    - Fixed the [`wb_supervisor_node_reset_physics()`](supervisor.md#wb_supervisor_node_reset_physics) and [`wb_supervisor_simulation_reset_physics()`](supervisor.md#wb_supervisor_simulation_reset_physics) functions when applied on dynamic objects (in motion and containing joints).
    - Fixed [Lidar](lidar.md) point cloud access in controllers (thanks to Alexander).
    - Fixed bugs in Python Display.imageNew() when passing an image array: rearranged image data from column-major order and memory leak (thanks to Inbae Jeong).
    - Fixed [Nao.selfCollision](../guide/nao.md) due to overlapping bounding objects in feet (thanks to Sheila).
    - Fixed [infra-red DistanceSensors](distancesensor.md) or [Pen](pen.md) versus [Plane](plane.md) collision detection.
    - Fixed determinism in camera rendering order.
    - Fixed missing `WB_NODE_MUSCLE` and `WB_NODE_PROPELLER` types in [`wb_node_get_name()`](supervisor.md#wb_supervisor_node_get_type) function.
    - Fixed missing `WB_NODE_NORMAL` node type in MATLAB API.
    - Fixed arguments of [`wb_supervisor_node_get_number_of_contacts_points()`](supervisor.md#wb_supervisor_node_get_number_of_contact_points) function in MATLAB API.
    - Fixed missing [`wb_robot_set_mode()`](robot.md#wb_robot_set_mode) function in MATLAB API.
    - Fixed `simulation_server.py` script to work with Python3.
    - Fixed `simulation_server.py` script overwriting the DISPLAY environment variable.
    - Fixed exporting first translation and rotation fields change during animation recording and simulation streaming.
    - Fixed displaying streaming server initialization errors in the Webots console.
    - Fixed errors sending messages containing single quote (') and backslash (\) to the robot windows.
  - Dependency Updates
    - Upgraded to Qt 5.13.1 on Windows and macOS.
  - Cleanup
    - Drop support of native Qt robot windows:
      - Dropped the documentation.
      - Dropped automatic link to Qt libraries from controller and plugins default Makefile.include.
      - Dropped the `samples/howto/gui_tracker.wbt` simulation.
      - Dropped the OSM import robot window.<|MERGE_RESOLUTION|>--- conflicted
+++ resolved
@@ -1,12 +1,7 @@
 # Webots R2020 Change Log
 
-<<<<<<< HEAD
 ## [Webots R2020a](../blog/Webots-2020-a-release.md)
-Released on December YYth, 2019.
-=======
-## [Webots R2020a](../blog/Webots-2019-b-release.md)
 Released on December 18th, 2019.
->>>>>>> 29bcc3ec
 
   - New Robots
     - Added several TIAGo robots from PAL Robotics: [TIAGo Base](../guide/tiago-base.md), [TIAGo Iron](../guide/tiago-iron.md), [TIAGo Steel](../guide/tiago-steel.md), [TIAGo Titanium](../guide/tiago-titanium.md) and [TIAGo++](../guide/tiagopp.md).
