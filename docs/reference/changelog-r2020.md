# Webots R2020 Change Log

## [Webots R2020b](../blog/Webots-2020-a-release.md)
Released on XXX.

  - New Robot
    - Added a model of the [Spot](../guide/spot.md) robot from [Boston Dynamics](https://www.bostondynamics.com/spot) ([#1553](https://github.com/cyberbotics/webots/pull/1553)).
    - Added a demo of a Star Wars inspired [scout RX28 walking robot](https://github.com/cyberbotics/webots/blob/master/projects/robots/micromagic/scout/worlds/scout.wbt) (contributed by Matt Denton) ([#1742](https://github.com/cyberbotics/webots/pull/1742)).
  - New Features
    - Added a [Mesh](mesh.md) node allowing to use external 3D file in Webots ([#1419](https://github.com/cyberbotics/webots/pull/1419)).
    - Added the possibility to import [3D Studio mesh](https://wiki.fileformat.com/3d/3ds), [Blender](https://www.blender.org/), [Biovision Hierarchy](https://en.wikipedia.org/wiki/Biovision_Hierarchy), [Collada](https://en.wikipedia.org/wiki/COLLADA), [Filmbox](https://wiki.fileformat.com/3d/fbx/), [STL](https://en.wikipedia.org/wiki/STL_(file_format)), [Wavefront](https://wiki.fileformat.com/3d/obj), [X3D](https://www.web3d.org/getting-started-x3d) files in Webots ([#1463](https://github.com/cyberbotics/webots/pull/1463)).
    - Added two new functions to get internal PROTO node fields: [`wb_supervisor_node_get_from_proto_def`](supervisor.md#wb_supervisor_node_get_from_proto_def) and [`wb_supervisor_node_get_proto_field`](supervisor.md#wb_supervisor_node_get_proto_field) ([#1331](https://github.com/cyberbotics/webots/pull/1331)).
    - Added a model of the [P-Rob 3](../guide/p-rob3.md) robot from [F&P Robotics](https://www.fp-robotics.com/en/) ([#1657](https://github.com/cyberbotics/webots/pull/1657)).
    - Added the `mjpeg` web streaming mode ([#1352](https://github.com/cyberbotics/webots/pull/1352)).
    - Exposed global texture maximum filtering as a parameter in the Webots preferences ([#1851](https://github.com/cyberbotics/webots/pull/1851)).
    - Added a new 'Show Normals' optional rendering ([#1740](https://github.com/cyberbotics/webots/pull/1740)).
    - macOS and Windows: Added support for Python 3.8 ([#1299](https://github.com/cyberbotics/webots/pull/1299), [#1311](https://github.com/cyberbotics/webots/pull/1311)).
    - Added a model of a Mercedes-Benz Sprinter ([#1540](https://github.com/cyberbotics/webots/pull/1540)).
    - Added a 'Convert Root to Base Node(s)' option in the context menu to convert a PROTO node to base node(s) without converting the nested PROTO nodes ([#1309](https://github.com/cyberbotics/webots/pull/1309)).
    - Added an `OfficeChair` PROTO object ([#1322](https://github.com/cyberbotics/webots/pull/1322)).
    - Added a `wheelbase`, `kingPinDistance` and `mass` fields to the `Truck` PROTO node ([#1512](https://github.com/cyberbotics/webots/pull/1512)).
    - Added a `length`, `kingPinDistance`, `wheelAxles` and `mass` fields to the `TruckTrailer` PROTO node ([#1512](https://github.com/cyberbotics/webots/pull/1512)).
    - Added several new appearances: `Marble`, `MetalStainlessSteelCable`, `Pavement`, `Plastic`, `Parquetry`, `PerforatedMetal` and `SolarCell` ([#1401](https://github.com/cyberbotics/webots/pull/1401), [#1437](https://github.com/cyberbotics/webots/pull/1437), [#1553](https://github.com/cyberbotics/webots/pull/1553)).
    - Added a `ConveyorPlatform` PROTO object ([#1414](https://github.com/cyberbotics/webots/pull/1414)).
    - Added a new [documentation book](../discord/index.md) about the [Discord chat](https://discordapp.com/invite/nTWbN9m) archives ([#1670](https://github.com/cyberbotics/webots/pull/1670)).
  - New Samples
    - Added a [break\_room](../guide/samples-environments.md#break_room-wbt) world ([#1457](https://github.com/cyberbotics/webots/pull/1457)).
  - Enhancements
    - **Improved [Track](track.md) `textureAnimation` field so that it automatically takes the world basic time step into consideration and removed it from `ConveyorBelt` PROTO object ([#1477](https://github.com/cyberbotics/webots/pull/1477)).**
    - **Replaced the [Car](../automobile/car.md) `maxWheelVelocity` field by a `maxVelocity` field representing the actual maximum velocity of the car itself ([#1552](https://github.com/cyberbotics/webots/pull/1552)).**
    - Added the possibility to edit the `S/MFRotation` fields using quaternions ([#1491](https://github.com/cyberbotics/webots/pull/1491)).
    - Improved edition of `S/MFRotation` fields using the field editor spin-boxes, only the last decimal is now incremented ([#1491](https://github.com/cyberbotics/webots/pull/1491)).
    - Improved the `ros_python` and `universal_robots_ros` ROS simulations to use extern controllers instead of embedding the ROS libraries ([#1876](https://github.com/cyberbotics/webots/pull/1876)).
    - Added a `supervisor` field to the [RobotisOp2](../guide/robotis-op2.md) and [RobotisOp3](../guide/robotis-op3.md) PROTO nodes ([#1790](https://github.com/cyberbotics/webots/pull/1790)).
    - Added a [Gyro](gyro.md) node to e-puck PROTO ([#1484](https://github.com/cyberbotics/webots/pull/1484)).
    - Added a [`wb_robot_get_urdf`](robot.md#wb_robot_get_urdf) function to the [Robot](robot.md) node which allows URDF export ([#1706](https://github.com/cyberbotics/webots/pull/1706))
    - Console
      - Added a context menu to the console allowing the user to define what should be displayed, by filtering the logs by type and source ([#1595](https://github.com/cyberbotics/webots/pull/1595)).
      - Added the possibility to open several consoles at the same time ([#1595](https://github.com/cyberbotics/webots/pull/1595)).
      - Improved the Webots console by supporting more [ANSI](https://en.wikipedia.org/wiki/ANSI_escape_code) escape codes and removed the controller name prefix ([#1508](https://github.com/cyberbotics/webots/pull/1508)).
    - Added options in View > Scene Interactions menu to disable interactions with the 3D scene for the current world ([#1754](https://github.com/cyberbotics/webots/pull/1754)).
    - Improved the environment colors of the sojourner simulation (Mars is a red planet) ([#1283](https://github.com/cyberbotics/webots/pull/1283)).
    - Improved the [KUKA's youBot](../guide/youbot.md) robot to handle variable number of arms ([#1468](https://github.com/cyberbotics/webots/pull/1468)).
    - Added missing `supervisor` field in `UR3e`, `UR5e` and `UR10e` robots ([#1341](https://github.com/cyberbotics/webots/pull/1341)).
    - Added a `staticBase` field to the `Irb4600-40` PROTO node ([#1349](https://github.com/cyberbotics/webots/pull/1349)).
    - Replaced the `texture` field of the `TruckTrailer` PROTO node by an `appearance` field ([#1512](https://github.com/cyberbotics/webots/pull/1512)).
    - Added a `--node-name` argument to the ROS controller of the Universal Robots UR3e, UR5e and UR10e for multi robot simulations ([#1423](https://github.com/cyberbotics/webots/pull/1423)).
    - Added a `type` field to the following appearances: `Rubber` and `ThreadMetalPlate` ([#1437](https://github.com/cyberbotics/webots/pull/1437)).
    - Added an `appearance` field to the `Worktop` PROTO node ([#1437](https://github.com/cyberbotics/webots/pull/1437)).
    - Removed the ROS libraries from the default controllers path to avoid possible conflicts with other libraries (thanks to PymZoR) ([#1426](https://github.com/cyberbotics/webots/pull/1426)).
    - Geometry node now displays its triangles count in the node editor ([#1456](https://github.com/cyberbotics/webots/pull/1456)).
  - Dependency Updates
    - Upgraded to Qt 5.15.0 ([#1709](https://github.com/cyberbotics/webots/pull/1709), [#1710](https://github.com/cyberbotics/webots/pull/1710), [#1736](https://github.com/cyberbotics/webots/pull/1736)).
    - Upgraded to Assimp 5.0.1 on Linux and macOS ([#1463](https://github.com/cyberbotics/webots/pull/1463)).
  - Bug fixes
<<<<<<< HEAD
    - Fixed issues with context menu available items when requested from the scene tree (thanks to MaxGaukler)[#1889](https://github.com/cyberbotics/webots/pull/1889).
    - Fixed crash when setting an invalid value to a field that triggers the parent PROTO regeneration ([#1868](https://github.com/cyberbotics/webots/pull/1868)).
    - Fixed crash when converting a PROTO node to Base node(s) if contained in a field that triggers the parent PROTO regeneration ([#1868](https://github.com/cyberbotics/webots/pull/1868)).
    - Fixed crash occurring when reloading or resetting a simulation containing a [Display](display.md) device ([#1865](https://github.com/cyberbotics/webots/pull/1865)).    
=======
    - Fixed issues with context menu available items when requested from the scene tree (thanks to MaxGaukler) ([#1889](https://github.com/cyberbotics/webots/pull/1889)).
    - Fixed crash occurring when reloading or resetting a simulation containing a [Display](display.md) device ([#1865](https://github.com/cyberbotics/webots/pull/1865)).
>>>>>>> ae51426e
    - Fixed crash with Python [`RangeFinder.rangeImageGetDepth`](rangefinder.md#wb_range_finder_image_get_depth) function ([#1858](https://github.com/cyberbotics/webots/pull/1858)).
    - Fixed mismatch between the bounding object and visual shape of the [UnevenTerrain](https://www.cyberbotics.com/doc/guide/object-floors#uneventerrain), **and removed the `textureScale` field** ([#1792](https://github.com/cyberbotics/webots/pull/1792)).
    - Fixed crash when using a [Normal](normal.md) node in a PROTO node ([#1813](https://github.com/cyberbotics/webots/pull/1813)).
    - Fixed rendering of Track and Muscle nodes when the main window was minimized ([#1836](https://github.com/cyberbotics/webots/pull/1836)).
    - Fixed crash occurring when moving with SHIFT+mouse/wheel drag a PROTO object with translation or rotation template field ([#1761](https://github.com/cyberbotics/webots/pull/1761)).
    - Fixed crash occurring when setting a 3D coordinate to a huge value (greater than 1e+151) ([#1639](https://github.com/cyberbotics/webots/pull/1639)).
    - Fixed crash occurring when Webots was streaming a 3D scene and some object was inserted into a PROTO node ([#1614](https://github.com/cyberbotics/webots/pull/1614)).
    - Fixed the restoration of the 3D view which was sometimes not re-appearing after being hidden ([#1573](https://github.com/cyberbotics/webots/pull/1573)).
    - Windows: Fixed JPEG texture errors when typing `webots` from a DOS console (`cmd.exe`) by renaming `webots.exe` to `webots-bin.exe` and creating two launchers named `webotsw.exe` and `webots.exe` ([#1532](https://github.com/cyberbotics/webots/pull/1532)).
    - Fixed the physics behavior of [Connector](connector.md) nodes sometimes remaining idle after being detached from each other (thanks to Giorgio) ([#1415](https://github.com/cyberbotics/webots/pull/1415)).
    - Fixed the [`wb_camera_save_image`](camera.md#wb_camera_save_image) function when used to save jpeg images ([#1285](https://github.com/cyberbotics/webots/pull/1285)).
    - Fixed default name of the left and right grippers of the [Tiago++](../guide/tiagopp.md) robot ([#1733](https://github.com/cyberbotics/webots/pull/1733)).
    - Fixed camera image updates after a simulation reset from a [Supervisor](supervisor.md) controller ([#1802](https://github.com/cyberbotics/webots/pull/1802)).
    - Fixed the motor torque and force feedback of the ROS controller ([#1581](https://github.com/cyberbotics/webots/pull/1581)).
    - Fixed crash when calling the [`wb_robot_battery_sensor_enable()`](robot.md#wb_robot_battery_sensor_enable) function if the `battery` field of the [Robot](robot.md) is empty ([#1801](https://github.com/cyberbotics/webots/pull/1801)).
    - Fixed annoying warning messages when calling the [`wb_robot_battery_sensor_enable()`](robot.md#wb_robot_battery_sensor_enable) function if the [Robot](robot.md) contains a [Track](track.md) node ([#1801](https://github.com/cyberbotics/webots/pull/1801)).
    - Renamed `PannelWithTubes` [PROTO](../guide/object-panels.md) into `PanelWithTubes` ([#1781](https://github.com/cyberbotics/webots/pull/1781)).
    - Fixed reset of [Lidar](lidar.md) rotation when resetting the simulation (thanks to Jajafarov) ([#1627](https://github.com/cyberbotics/webots/pull/1627)).
    - Fixed horizontal resolution of Velodyne HDL-32E and HDL-64E [Lidars](lidar.md) (thanks to jrcblue) ([#1629](https://github.com/cyberbotics/webots/pull/1629)).
    - Fixed the TurtleBot3Burger robot maximum velocity (thanks to Dorteel) ([#1294](https://github.com/cyberbotics/webots/pull/1294)).
    - Fixed the TurtleBot3Burger robot center of mass (thanks to Nitrow) ([#1300](https://github.com/cyberbotics/webots/pull/1300)).
    - Fixed warnings about duplicated `name` fields in the `TruckTank` PROTO node ([#1512](https://github.com/cyberbotics/webots/pull/1512)).
    - **Fixed value returned by [DistanceSensor](distancesensor.md) devices when sensing untextured shapes ([#1826](https://github.com/cyberbotics/webots/pull/1826)).**
    - Fixed contact points optional rendering not updated when the `lineScale` field of the [WorldInfo](worldinfo.md) node was changed ([#1723](https://github.com/cyberbotics/webots/pull/1723)).
    - Fixed the C/C++ Makefiles to handle spaces in the Webots installation directory ([#1304](https://github.com/cyberbotics/webots/pull/1304)).
    - Fixed crash when resetting worlds with motorized [BallJoint](balljoint.md) nodes (thanks to lordNil) ([#1455](https://github.com/cyberbotics/webots/pull/1455)).
    - Fixed addition of PROTO nodes including a [Connector](connector.md) node from the Add Node dialog (thanks to Acwok) ([#1317](https://github.com/cyberbotics/webots/pull/1317)).
    - Fixed crash when using the search bar of the Add Node dialog ([#1522](https://github.com/cyberbotics/webots/pull/1522)).
    - Fixed the [`wb_display_image_load`](display.md#wb_display_image_load) function when used with a PNG image with transparency ([#1328](https://github.com/cyberbotics/webots/pull/1328)).
    - Fixed color of the bounding objects remaining in the collision state if the collision was lasting only one step (thanks to Acwok) ([#1375](https://github.com/cyberbotics/webots/pull/1375)).
    - Fixed rare issue with the [`wb_supervisor_simulation_reset`](supervisor.md#wb_supervisor_simulation_reset) function when the controller step is not equal to the simulation step ([#1448](https://github.com/cyberbotics/webots/pull/1448)).
    - Fixed missing stdout/stderr flush when a controller is changed or restarted while simulation is running (thanks to tsampazk) ([#1394](https://github.com/cyberbotics/webots/pull/1394)).
    - Fixed the ROS controller of the Universal Robots UR3e, UR5e and UR10e to send the success state when a trajectory succeeded (thanks to Tim-Stoll) ([#1423](https://github.com/cyberbotics/webots/pull/1423)).
    - Fixed the `Show Contact Points` optional rendering which was causing an OpenGL error ([#1514](https://github.com/cyberbotics/webots/pull/1514)).
    - Fixed the [`wb_supervisor_field_set_sf_rotation`](supervisor.md#wb_supervisor_field_set_sf_rotation) and [`wb_supervisor_field_set_mf_rotation`](supervisor.md#wb_supervisor_field_set_mf_rotation) functions to handle non-normalized rotations ([#1459](https://github.com/cyberbotics/webots/pull/1459)).
    - Fixed a crash when trying to add an [IndexedLineSet](indexedlineset.md) node to a geometry's [Shape](shape.md) node with no coordinates ([#1450](https://github.com/cyberbotics/webots/pull/1450)).
    - Fixed a crash related to [InertialUnit](inertialunit.md) node when gravity was null ([#1466](https://github.com/cyberbotics/webots/pull/1466)).
    - Fixed MATLAB API ([#1378](https://github.com/cyberbotics/webots/pull/1378)).
    - Fixed support for MATLAB R2017b on Windows ([#1462](https://github.com/cyberbotics/webots/pull/1462)).
    - Fixed a crash occurring when changing the `textureAnimation` value of some `Track` node from the scene tree ([#1505](https://github.com/cyberbotics/webots/pull/1505)).
    - Fixed a bug allowing to move a USE node with handles in 3D view ([#1557](https://github.com/cyberbotics/webots/pull/1557)).
    - Fixed update of nested DEF/USE nodes ([#1544](https://github.com/cyberbotics/webots/pull/1544)).
  - Cleanup
    - **Specified `Robot.controllerArgs` as a `MFString` rather than a `SFString` ([#1718](https://github.com/cyberbotics/webots/pull/1718)).**
    - **Removed useless `wb_robot_get_controller_arguments()` and deprecated useless `wb_robot_get_controller_name()` API functions ([#1718](https://github.com/cyberbotics/webots/pull/1718)).**
    - Deprecated the following appearances: `ChequeredParquetry`, `DarkParquetry`, `SlatePavement`, `SquarePavement` and `StonePavement` ([#1437](https://github.com/cyberbotics/webots/pull/1437)).
    - Removed automatic path to Qt libraries for controllers using deprecated Qt robot windows. Such paths should now be specified in `runtime.ini` instead ([#1765](https://github.com/cyberbotics/webots/pull/1765)).
  - Documentation
    - Fixed tutorials 1, 4 and 6 with respect to MATLAB controllers and added sample MATLAB controllers ([#1510](https://github.com/cyberbotics/webots/pull/1510)).
    - Translated most relevant examples from [Controller Programming](https://github.com/cyberbotics/webots/blob/master/docs/guide/controller-programming.md) and [Supervisor Programming](https://github.com/cyberbotics/webots/blob/master/docs/guide/supervisor-programming.md) to different languages ([#1535](https://github.com/cyberbotics/webots/pull/1535), [#1528](https://github.com/cyberbotics/webots/pull/1528)).

## Webots R2020a Revision 1
Released on January 14th, 2020.

  - New Features
    - Added a `ScratchedPaint` appearance.
  - Enhancements
    - Improved the SUMO interface to use the version of SUMO already installed (if any).
    - Improved the SUMO interface to be compatible with the latest version (1.4).
    - Improved the factory hall environment sample.
  - Bug fixes
    - Fixed the direction of the force applied with the [`wb_supervisor_node_add_force_with_offset()`](supervisor.md#wb_supervisor_node_add_force_with_offset) function.
    - Fix default controller of the [ABB IRB 4600/40](../guide/irb4600-40.md) robot.
    - Fix libController dependencies causing problems with extern controllers.
  - Enhancements
    - **The `wb_range_finder_save_image` function now supports the HDR format instead of TIFF.**
  - Cleanup
    - OpenCV is not distributed within Webots anymore.

## [Webots R2020a](../blog/Webots-2020-a-release.md)
Released on December 18th, 2019.

  - New Robots
    - Added several TIAGo robots from PAL Robotics: [TIAGo Base](../guide/tiago-base.md), [TIAGo Iron](../guide/tiago-iron.md), [TIAGo Steel](../guide/tiago-steel.md), [TIAGo Titanium](../guide/tiago-titanium.md) and [TIAGo++](../guide/tiagopp.md).
    - Added a model of the [Robotino 3](../guide/robotino3.md) from [Festo](https://www.festo-didactic.com/int-en/).
    - Added a model of the [TurtleBot3 Burger](../guide/turtlebot3-burger.md) from [Robotis](http://www.robotis.us/) and its [LDS-01](../guide/lidar-sensors.md#robotis-lds-01) lidar sensor.
  - New Samples
    - Added a `complete_apartment` world.
  - New Features
    - Improved the [Background](background.md) node:
      - Added the `Background.luminosity` field which specifies the light contribution of the [Background](background.md) node. Open this field in the `TexturedBackground` and the `TexturedBackgroundLight` PROTO nodes.
      - Dropped the support of the equirectangular projection in textures to improve loading time.
      - Dropped the `Cubemap` node to improve consistency.
      - Deprecated non-HDR backgrounds.
      - Restored the `Background.*Url` fields, and support only `JPEG` and `PNG` format there.
      - Introduced the `Background.*IrradianceUrl` fields to define an `HDR` irradiance map.
      - Added image tools to help with `HDR` format and equirectangular projections.
      - Added new HDR background: `entrance_hall`
    - Added several new appearances: `Copper`, `CorrugatedPlates`, `CorrugatedPvc`, `DryMud`, `FormedConcrete`,  `Pcb`, `RoughPolymer` and `TireRubber`.
    - Replaced the [Viewpoint](viewpoint.md) `followOrientation` field by a `followType` field for more flexibility.
    - Added new functions to add force and torque to [Solid](solid.md) nodes: `wb_supervisor_node_add_force`, `wb_supervisor_node_add_force_with_offset` and `wb_supervisor_node_add_torque`.
    - Added function to import and remove nodes from SFNode fields: `wb_supervisor_field_remove_sf`, `wb_supervisor_field_import_sf_node` and `wb_supervisor_field_import_sf_node_from_string`.
    - Improved the Webots online 3D viewer: `webots.min.js`
      - Improved support of the Webots rendering pipeline: supported the Bloom post-processing effect.
      - Added support for the `ImageTexture.filtering` field.
      - Improved the console log history. Added a button to clear the console.
    - Improved [robotbenchmark](https://robotbenchmark.net) worlds.
      - Improved overall graphics quality (using the PBR materials and the HDR backgrounds).
      - Improved `humanoid_sprint` benchmark metrics.
    - Added a [script to cleanup the Webots preferences](https://github.com/cyberbotics/webots/blob/master/scripts/preferences_cleaner/README.md).
    - Linux: Added support for Python 3.8.
  - Enhancements
    - **Updated argument type in the [`wb_robot_set_mode()`](robot.md#wb_robot_set_mode) function from `void *` to `const char *`.**
    - **Renamed the `physics` field of the `MultiSenseS21` and `SickLdMrs` PROTO nodes into `enablePhysics`.**
    - Improved the [Sick LD MRS](../guide/lidar-sensors.md#sick-ld-mrs) PROTO to support the following types: `400001`, `400102`, `400001S01`, `400102S01` and `800001S01`.
    - **Improved the [`wb_supervisor_simulation_reset`](supervisor.md#wb_supervisor_simulation_reset) to avoid restarting the controllers, if needed the controllers can be restarted with [`wb_supervisor_node_restart_controller`](supervisor.md#wb_supervisor_node_restart_controller).**
    - Set the [ABB IRB 4600/40](../guide/irb4600-40.md) root node to [Robot](robot.md) instead of [Solid](solid.md) to be able to insert it everywhere.
    - Webots now waits for extern controllers if the `Robot.synchronization` field is set to `TRUE`.
    - Device names are displayed in the scene tree next to the node name.
    - Split the Webots and controller libraries to avoid possible conflicts with external libraries.
    - Windows/Linux: Move the `Check for updates...` menu from `Tools` to `Help` for consistency with other applications.
    - E-puck2
      - Added the pi-puck extension.
      - Fixed [DistanceSensor](distancesensor.md) noise calibration.
      - Improved the meshes and appearances.
  - Bug fixes
    - Fixed the [`wb_supervisor_node_reset_physics()`](supervisor.md#wb_supervisor_node_reset_physics) and [`wb_supervisor_simulation_reset_physics()`](supervisor.md#wb_supervisor_simulation_reset_physics) functions when applied on dynamic objects (in motion and containing joints).
    - Fixed [Lidar](lidar.md) point cloud access in controllers (thanks to Alexander).
    - Fixed bugs in Python Display.imageNew() when passing an image array: rearranged image data from column-major order and memory leak (thanks to Inbae Jeong).
    - Fixed [Nao.selfCollision](../guide/nao.md) due to overlapping bounding objects in feet (thanks to Sheila).
    - Fixed [infra-red DistanceSensors](distancesensor.md) or [Pen](pen.md) versus [Plane](plane.md) collision detection.
    - Fixed determinism in camera rendering order.
    - Fixed missing `WB_NODE_MUSCLE` and `WB_NODE_PROPELLER` types in [`wb_node_get_name()`](supervisor.md#wb_supervisor_node_get_type) function.
    - Fixed missing `WB_NODE_NORMAL` node type in MATLAB API.
    - Fixed arguments of [`wb_supervisor_node_get_number_of_contacts_points()`](supervisor.md#wb_supervisor_node_get_number_of_contact_points) function in MATLAB API.
    - Fixed missing [`wb_robot_set_mode()`](robot.md#wb_robot_set_mode) function in MATLAB API.
    - Fixed `simulation_server.py` script to work with Python3.
    - Fixed `simulation_server.py` script overwriting the DISPLAY environment variable.
    - Fixed exporting first translation and rotation fields change during animation recording and simulation streaming.
    - Fixed displaying streaming server initialization errors in the Webots console.
    - Fixed errors sending messages containing single quote (') and backslash (\) to the robot windows.
  - Dependency Updates
    - Upgraded to Qt 5.13.1 on Windows and macOS.
  - Cleanup
    - Drop support of native Qt robot windows:
      - Dropped the documentation.
      - Dropped automatic link to Qt libraries from controller and plugins default Makefile.include.
      - Dropped the `samples/howto/gui_tracker.wbt` simulation.
      - Dropped the OSM import robot window.<|MERGE_RESOLUTION|>--- conflicted
+++ resolved
@@ -53,15 +53,10 @@
     - Upgraded to Qt 5.15.0 ([#1709](https://github.com/cyberbotics/webots/pull/1709), [#1710](https://github.com/cyberbotics/webots/pull/1710), [#1736](https://github.com/cyberbotics/webots/pull/1736)).
     - Upgraded to Assimp 5.0.1 on Linux and macOS ([#1463](https://github.com/cyberbotics/webots/pull/1463)).
   - Bug fixes
-<<<<<<< HEAD
-    - Fixed issues with context menu available items when requested from the scene tree (thanks to MaxGaukler)[#1889](https://github.com/cyberbotics/webots/pull/1889).
+    - Fixed issues with context menu available items when requested from the scene tree (thanks to MaxGaukler) ([#1889](https://github.com/cyberbotics/webots/pull/1889)).
     - Fixed crash when setting an invalid value to a field that triggers the parent PROTO regeneration ([#1868](https://github.com/cyberbotics/webots/pull/1868)).
     - Fixed crash when converting a PROTO node to Base node(s) if contained in a field that triggers the parent PROTO regeneration ([#1868](https://github.com/cyberbotics/webots/pull/1868)).
     - Fixed crash occurring when reloading or resetting a simulation containing a [Display](display.md) device ([#1865](https://github.com/cyberbotics/webots/pull/1865)).    
-=======
-    - Fixed issues with context menu available items when requested from the scene tree (thanks to MaxGaukler) ([#1889](https://github.com/cyberbotics/webots/pull/1889)).
-    - Fixed crash occurring when reloading or resetting a simulation containing a [Display](display.md) device ([#1865](https://github.com/cyberbotics/webots/pull/1865)).
->>>>>>> ae51426e
     - Fixed crash with Python [`RangeFinder.rangeImageGetDepth`](rangefinder.md#wb_range_finder_image_get_depth) function ([#1858](https://github.com/cyberbotics/webots/pull/1858)).
     - Fixed mismatch between the bounding object and visual shape of the [UnevenTerrain](https://www.cyberbotics.com/doc/guide/object-floors#uneventerrain), **and removed the `textureScale` field** ([#1792](https://github.com/cyberbotics/webots/pull/1792)).
     - Fixed crash when using a [Normal](normal.md) node in a PROTO node ([#1813](https://github.com/cyberbotics/webots/pull/1813)).
