--- conflicted
+++ resolved
@@ -1,13 +1,11 @@
 # Webots R2022 Change Log
 
-<<<<<<< HEAD
 ## Webots R2022b
 Released on XX, XXth, 2022.
 
   - New Features:
     - Added a share button to upload scenes and animations to [webots.cloud](https://webots.cloud) ([#3971](https://github.com/cyberbotics/webots/pull/3971)).
     - Added Wizard for the creation of PROTO files ([#4104](https://github.com/cyberbotics/webots/pull/4104)).
-=======
 
 ## Webots R2022a Revision 1
 Released on XX XX, 2022.
@@ -16,7 +14,6 @@
   - Bug fixes
     - Fixed the URDF exportation of [SolidReference](solidreference.md) nodes ([#4102](https://github.com/cyberbotics/webots/pull/4102)).
     - Fixed insufficient value sanity check in Solid's `postPhysicsStep` resulting in exploding [Track](track.md) ([#4133](https://github.com/cyberbotics/webots/pull/4133)).
->>>>>>> 1062518b
 
 ## Webots R2022a
 Released on December 21th, 2022.
