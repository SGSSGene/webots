# Documentation

This is an archive of the `documentation` channel of the [Webots Discord server](https://discordapp.com/invite/nTWbN9m).

## 2019

##### Flo 05/17/2019 10:03:53
Dear All, is it possible in webots to make the floor reflect (like a mirror) ?

##### David Mansolino [Cyberbotics] 05/17/2019 10:04:43
Hi, have you looked at the mirror object? [https://www.cyberbotics.com/doc/guide/object-mirror](https://www.cyberbotics.com/doc/guide/object-mirror)


You can do something similar, the concept is quite simple, your floor need to be a robot node, have one camera and one display and to attache the camera to the display.


Alternatively you can simply set the roughness of the floor material to 0, but this will reflect only the background not dynamic object.

##### Flo 05/17/2019 10:07:16
ok thanks a lot David, I will check it out !

##### David Mansolino [Cyberbotics] 05/17/2019 10:07:25
You're welcome

##### Flo 05/17/2019 10:08:20
Will I be able to set  the display to be semi-transparent ? So that I can still see the floor under ?


something like they do here : [https://techcrunch.com/wp-content/uploads/2019/01/giphy-5.gif](https://techcrunch.com/wp-content/uploads/2019/01/giphy-5.gif)

##### David Mansolino [Cyberbotics] 05/17/2019 10:09:19
Yes, you simply need to set the 'transperency' of the display appearance to some non-null value

##### Flo 05/17/2019 10:09:25
perfect !

##### TH0 06/11/2019 18:12:50
Hi, there are some minor bugs in the webots tutorial java codes. how do you prefere reports about these mistakes?

##### AnnaLefay 06/11/2019 18:46:49
There are some in the C++ codes too I think.

##### David Mansolino [Cyberbotics] 06/12/2019 06:34:10
Hi `@TH0` and `@AnnaLefay`, please feel free to report them directly on our Github repository as a new issue: [https://github.com/omichel/webots/issues](https://github.com/omichel/webots/issues)

If you want you can also fix them directly by yourself, when you are on the doc you should have a small 'Found an error? Contribute on GitHub!' link on th etop of the page.

##### yacinedz6 06/28/2019 17:45:03
hi, how can i use or download the khepera 4 presentation in the photo to use it in presentation
%figure
![unknown.png](https://cdn.discordapp.com/attachments/565155720933146637/594221742008827921/unknown.png)
%end

##### Olivier Michel [Cyberbotics] 07/01/2019 06:29:15
Hi, you can make a screenshot of this page, you are free to use this for your presentations. Or you can link your presentation directly to this web page.

##### Luiz Felipe 07/10/2019 11:25:27
Hello everyone, the webots from the 2019 version is open source. Does a license is still required for older version of webots? Or they are also open source from nwo on?

##### David Mansolino [Cyberbotics] 07/10/2019 11:25:46
Hi


Webots is open source and does not require any license since the R2018a version


previous versions still require a license

##### Luiz Felipe 07/10/2019 11:26:25
thank you 😃

##### David Mansolino [Cyberbotics] 07/10/2019 11:26:32
You're welcome

##### HiguchiNakamura 08/30/2019 10:43:46
Hi, what is the Java variant for setMode function in Robot class?


Only getMode is listed


[https://cyberbotics.com/doc/reference/robot?tab=java#wb\_robot\_set\_mode](https://cyberbotics.com/doc/reference/robot?tab=java#wb_robot_set_mode)

##### David Mansolino [Cyberbotics] 08/30/2019 10:50:46
Hi `@HiguchiNakamura`, let me check.

##### HiguchiNakamura 08/30/2019 10:51:17
OK

##### David Mansolino [Cyberbotics] 08/30/2019 10:55:21
I just checked and the function `setMode` is indeed available in Java too, the Python and Java documentation are missing this fucntion, we will add it as soon as possible, thank you for noticing this.

##### HiguchiNakamura 08/30/2019 10:56:48
Okey, thank you

##### David Mansolino [Cyberbotics] 08/30/2019 10:58:05
You're welcome

##### NaoTeam28 09/23/2019 08:36:37
Hello Guys, 



we got a problem. 



public void setMode(int mode, SWIGTYPE\_p\_void arg);



what do we have to insert for SWIGTYPE\_p\_void arg? We want to switch from Simulated to remote control. We have a real NAO here so we want to run it in real life

##### Stefania Pedrazzi [Cyberbotics] 09/23/2019 09:17:25
Hi `@NaoTeam28` , as explained in the documentation ([https://www.cyberbotics.com/doc/reference/robot?version=fix-contact-properties-doc&tab=c#wb\_robot\_set\_mode](https://www.cyberbotics.com/doc/reference/robot?version=fix-contact-properties-doc&tab=c#wb_robot_set_mode)) `arg` is the argument that will be passed to the remote control `wbr_start` function.


As far as I know there is no default remote controller plugin in Webots for the NAO robot. But you can write your own: [https://www.cyberbotics.com/doc/guide/controller-plugin?tab=c#remote-control-plugin](https://www.cyberbotics.com/doc/guide/controller-plugin?tab=c#remote-control-plugin)

##### HiguchiNakamura 09/24/2019 12:24:54
Hi is there an example for other Robots so I can make it for nao in java

##### Fabien Rohrer [Moderator] 09/24/2019 12:25:12
Hi,


You may find a java example in WEBOTS\_HOME/projects/languages/java/worlds/example.wbt


You can find Nao examples in this directory\_ WEBOTS\_HOME/projects/robots/softbank/nao


There is currently no example of Nao controller written in Java.


But it's indeed possible to write a Java controller for the Nao.


Does this answer your question?

##### Stefania Pedrazzi [Cyberbotics] 09/25/2019 06:21:48
`@HiguchiNakamura` , if you are referring to the remote-control plugin, then it is not possible to write it in Java but only in C.

##### HiguchiNakamura 09/25/2019 12:23:29
`@Stefania Pedrazzi` for every robot only in c or is it just the case for NAO

##### David Mansolino [Cyberbotics] 09/25/2019 12:32:39
Yes, the remote control library should be written in C, but then the controller of the robot iteself can be written in any language.

Please find more information here:

  - [https://www.cyberbotics.com/doc/guide/transfer-to-your-own-robot#remote-control](https://www.cyberbotics.com/doc/guide/transfer-to-your-own-robot#remote-control)

  - [https://www.cyberbotics.com/doc/guide/controller-plugin#remote-control-plugin](https://www.cyberbotics.com/doc/guide/controller-plugin#remote-control-plugin)

##### HiguchiNakamura 09/25/2019 15:55:11
Seems like a lot to do. And there is realy no example for NAO? Not even code snippets? I am not that good in c/c++

##### elnaz 09/26/2019 16:25:23
Hi

does Webots work fine in macOS Mojave?

##### Fabien Rohrer [Moderator] 09/26/2019 19:02:56
Hi, yes it is tested every day in this OS.

##### SimonDK 10/01/2019 14:31:45
I use it in macos and it works great


In Tutorial 5 ([https://cyberbotics.com/doc/guide/tutorial-5-compound-solid-and-physics-attributes](https://cyberbotics.com/doc/guide/tutorial-5-compound-solid-and-physics-attributes)) the link to ODE ([http://ode-wiki.org/wiki/index.php?title=Manual](http://ode-wiki.org/wiki/index.php?title=Manual)), the website is full of advertisement and no documentation. One time I clicked it and it directly downloaded maccleaner which is a POS software. I think the link should be updated or removed.

##### David Mansolino [Cyberbotics] 10/01/2019 14:35:20
You are right, it seems this site is not the official one anymore. Thank you for the notice, we will correct this right now!

##### SimonDK 10/01/2019 14:40:20
Great, thank you for the fast reply `@David Mansolino`


I just remembered, in Tutorial 4 ([https://cyberbotics.com/doc/guide/tutorial-4-more-about-controllers](https://cyberbotics.com/doc/guide/tutorial-4-more-about-controllers)) where you make a new controller for simple obstacle avoidance, I believe the tutorial never mentions to actually add the new controller to the robot in the end. It just stops and concludes.

##### David Mansolino [Cyberbotics] 10/01/2019 14:45:48
You're welcome. The links have been updated here: [https://github.com/cyberbotics/webots/pull/945](https://github.com/cyberbotics/webots/pull/945)

They will be updated on the live version on the website in a few minutes.


> I just remembered, in Tutorial 4 ([https://cyberbotics.com/doc/guide/tutorial-4-more-about-controllers](https://cyberbotics.com/doc/guide/tutorial-4-more-about-controllers)) where you make a new controller for simple obstacle avoidance, I believe the tutorial never mentions to actually add the new controller to the robot in the end. It just stops and concludes.



Ok, I will check.


At the beginning, in the 'Hands on #1' it mentions:

>  Modify the controller field of the E-puck node in order to associate it to the new controller.



Is this what you were looking for ?

##### SimonDK 10/01/2019 15:24:08
Ah yes indeed, missed that. Fortunately I remembered how to do it from one of the previous tutorials 🙂 A suggestion. It would be more intuitive if all "Hands on" followed the style of numbered bullet lists instead of just a full paragraph text. Besides that, I think the tutorials are great, love them!

##### NaoTeam28 10/17/2019 09:27:37
The developers of the NAO specify an effective cone of 60°, but in the Webots documentary it is 45°. The DistanceSensor.getAperture() function returns the value 1.04 in radians, which is 60° in degrees.



What is meant by 45°?

##### Fabien Rohrer [Moderator] 10/17/2019 09:32:28
Hi, could you give us the link where you found 45°?


(The most recent doc about the Nao is there: [https://cyberbotics.com/doc/guide/nao](https://cyberbotics.com/doc/guide/nao) )

##### NaoTeam28 10/17/2019 09:34:49
[https://cyberbotics.com/doc/reference/distancesensor#sonar-sensors](https://cyberbotics.com/doc/reference/distancesensor#sonar-sensors)

##### Fabien Rohrer [Moderator] 10/17/2019 09:36:32
Ok I see...


There are 2 different angles in case of a sonar DistanceSensor.


The first one is given by the customizable DistanceSensor.aperture angle AT THE SENSOR POINT. In case of the Nao, it's 60°. This defines the opening angle of the cone of rays. Indeed a single sensor is modeled by several rays, shown in red if you enable the "View / Optional renderings / Show DistanceSensor rays".


The second one is specific to the sonar type, and is hard-coded in Webots to 45°. It defines the angle beyond which the rays are lost AT THE REFLECTION POINT.


It seems to match quite well the Nao specs. Do you understand better these 2 angles?

##### NaoTeam28 10/17/2019 09:46:45
is it rather the case that the NAO in webots, for example, only recognizes objects in these 45°?


The NAO has two such sensors. Do they together give about this 60°? It should overlap.

##### Fabien Rohrer [Moderator] 10/17/2019 09:49:49
Both NAO sonars have an aperture of 60°: [https://github.com/cyberbotics/webots/blob/revision/projects/robots/softbank/nao/protos/Nao.proto#L720](https://github.com/cyberbotics/webots/blob/revision/projects/robots/softbank/nao/protos/Nao.proto#L720)

##### NaoTeam28 10/17/2019 09:51:11
OK

##### Fabien Rohrer [Moderator] 10/17/2019 09:51:16
This means that at the sonar point, the rays are splitted along 60°.


The 45° occurs at another level, where the rays hit objects. It's like a property of the hit material.

##### NaoTeam28 10/17/2019 09:53:05
ok, thank you

##### BlackPearl 10/17/2019 10:04:56
`@Fabien Rohrer`  so can u explain what is the 45 degree now? Should we focus on 60 degree?

##### Fabien Rohrer [Moderator] 10/17/2019 10:08:17
I do my best to explain it 😉


A DistanceSensor in Webots is modeled internally as a set of rays.


These rays have an origin at the sensor location.


The maximum angle of these rays at the sensor location is given by the DistanceSensor.aperture field, in your case, 1.04 rad = 60°. This is a parameter defined in the Nao PROTO


When the rays hit objects, the rays are rejected if the angle between the ray and the hit material is above 45° => this is internal Webots stuff. I think you can forget this for now 😉


Is it more clear?

##### BlackPearl 10/17/2019 10:14:42
Ah ok, yes 

Thank you very much

##### HiguchiNakamura 10/27/2019 15:41:02
Hi. I think the inertial unit section  (function getRollPitchYaw) has wrong information. 



Some  axis are not correct at roll, pitch and yaw angle.


Pitch has something to do with y-axis, but in webots there are two axis mentioned. The first one is z-axis.


Yaw has something to do with z-axis but the documentation even doesn't include this


I'm not sure what's right now.

##### Stefania Pedrazzi [Cyberbotics] 10/28/2019 07:02:42
`@HiguchiNakamura`, you have to take into consideration that in Webots the up vector by default corresponds to the y-axis and not the z-axis as in other coordinate systems.


The "first" axis mentioned in the documentation corresponds to the rotation axis if the up (or gravity) vector is the default one (i.e. if the up vector corresponds to the y-axis)


then , for pitch and roll the description also specified that this is only true if the up (or gravity) vector is -y-axis

##### dreamerz 10/28/2019 07:08:03
How would you create a custom chassy

##### Stefania Pedrazzi [Cyberbotics] 10/28/2019 07:11:24
`@dreamerz` what do you mean exactly? a complete one including wheels or just a solid piece? 

Did you already look at the tutorials? [https://www.cyberbotics.com/doc/guide/tutorial-6-4-wheels-robot](https://www.cyberbotics.com/doc/guide/tutorial-6-4-wheels-robot)

##### dreamerz 10/28/2019 07:13:11
A complete one, is there a way to make tracks?

##### Stefania Pedrazzi [Cyberbotics] 10/28/2019 07:17:23
yes, here is the documentation of the Track node: [https://www.cyberbotics.com/doc/reference/track](https://www.cyberbotics.com/doc/reference/track)

##### dreamerz 10/28/2019 07:18:05
Thanks

##### Stefania Pedrazzi [Cyberbotics] 10/28/2019 07:18:31
and you can find a simple example in the distributed samples folder `projects/samples/devices/worlds/track.wbt`

##### JoanGerard 10/28/2019 17:25:02
Hello, I was trying to run an external robot controller but there is no <external> option while selecting the controller of my robot. I have the Webots R2019a version. 

Maybe this options is not available any more?
%figure
![Screen_Shot_2019-10-28_at_6.22.02_PM.png](https://cdn.discordapp.com/attachments/565155720933146637/638428024743657522/Screen_Shot_2019-10-28_at_6.22.02_PM.png)
%end

##### Tahir [Moderator] 10/28/2019 17:36:54
`@JoanGerard` this option is available in R2019b not in R2019a


check here [https://www.cyberbotics.com/doc/guide/running-extern-robot-controllers](https://www.cyberbotics.com/doc/guide/running-extern-robot-controllers)

##### JoanGerard 10/28/2019 17:49:50
Thanks `@Tahir` !

##### HiguchiNakamura 10/30/2019 16:47:51
Hello, I wanted to ask if the camera node of the NAO can be extended by a recognition node. But I don't find any children at NAO. So isn't it possible? When a Camera device has a Recognition node in its recognition field, it is able to recognize which objects are present in the camera image.

##### Fabien Rohrer [Moderator] 10/30/2019 16:48:52
`@HiguchiNakamura` Hi


Yes, it's possible.


But I think the simplest is to add a new Camera node (with the recognition feature) in the Nao.headSlot.


As-is, you will have a full control of the new camera fields.

##### HiguchiNakamura 10/30/2019 16:50:52
We want to stay as close as possible to the NAO (so no modifications). But this wouldn't be a mod?

##### Fabien Rohrer [Moderator] 10/30/2019 16:52:00
For sure this is a supplementary camera, but it could be defined exactly as the existing camera embedded in the Nao.


This is the simplest solution, but if this is problematic, you could also either:


- edit Nao.proto, and modify the Camera node as you wish:


[https://github.com/cyberbotics/webots/blob/revision/projects/robots/softbank/nao/protos/Nao.proto#L797](https://github.com/cyberbotics/webots/blob/revision/projects/robots/softbank/nao/protos/Nao.proto#L797)


- or explode the Nao.proto in your simulation (from the scene tree, right click on the Nao, and select "Convert to base nodes") Then the Camera node will be accessible. But the simulation modularity will be penalized 😉


Does this answer your question?

##### HiguchiNakamura 10/30/2019 16:56:48
I tried that out with "convert base node". The Controller wont work after that 😅 . It is planned to test it on a real NAO in the foreseeable future. If we modify, I can't tell if this work out in real life.


I think we're skipping the function.


But thanks

##### Fabien Rohrer [Moderator] 10/30/2019 16:59:34
Ok, so probably that modifying directly the Nao.proto is the best solution for your issue. (you can copy-paste the "protos" directory in your project to work on a local copy)

##### chamandana 11/07/2019 10:35:59
Can anyone give me an example to use RangeFinder in C?

##### David Mansolino [Cyberbotics] 11/07/2019 10:37:28
Hi `@chamandana` an example is distributed with Webots: [https://cyberbotics.com/doc/guide/samples-devices#range\_finder-wbt](https://cyberbotics.com/doc/guide/samples-devices#range_finder-wbt)

##### chamandana 11/07/2019 10:38:02
ah elaela


`@David Mansolino` Thanks, sorry for being ignorant lol

##### David Mansolino [Cyberbotics] 11/07/2019 10:41:35
`@chamandana` no problem, you're welcome

##### chamandana 11/07/2019 10:58:54
another problem, I've never worked with C on Webots. and printf() function doesn't seem to be working. (2019b).

##### Stefania Pedrazzi [Cyberbotics] 11/07/2019 11:06:07
`@chamandana` when using printf in C it is important to end the string with "\n" to force  flushing the buffer

##### chamandana 11/07/2019 11:08:02
many thanks.

##### thrilok emmadsietty 11/10/2019 23:48:26
i am new to this software where can i get the tutorials?

##### Hayden Woodger 11/10/2019 23:49:19
Hi there, I used and still use this website for interactive training 🙂 [https://robotbenchmark.net/](https://robotbenchmark.net/)


The first Tutorial on the Webots website is also a good one to learn  to get started 🙂 [https://cyberbotics.com/doc/guide/tutorials](https://cyberbotics.com/doc/guide/tutorials)

##### Marian 12/03/2019 13:00:16
hello

##### Fabien Rohrer [Moderator] 12/03/2019 13:00:37
`@Marian` Hi how could we help you?

##### nitrow 12/03/2019 14:26:37
Hello, it seems like [https://cyberbotics.com](https://cyberbotics.com) has been down for a while now, and thereby also the documentation. Maybe you can help me anyway.. I know that it is possible to download/install Webots through the terminal, can you tell me how?

##### David Mansolino [Cyberbotics] 12/03/2019 14:27:35
Hi `@nitrow`, your are right, we are currenlty updating our servers.


You can find a backup of the documentation here: [https://github.com/cyberbotics/webots/blob/revision/docs/guide/installation-procedure.md](https://github.com/cyberbotics/webots/blob/revision/docs/guide/installation-procedure.md)

##### nitrow 12/03/2019 14:28:22
Thanks a lot!

##### David Mansolino [Cyberbotics] 12/03/2019 14:28:28
You're welcome

##### nitrow 12/04/2019 18:56:32
This command doesn't seem to be working now that the servers are back up "curl -s -L [https://www.cyberbotics.com/Cyberbotics.asc](https://www.cyberbotics.com/Cyberbotics.asc) | sudo apt-key add -" Did it change to something else?

##### David Mansolino [Cyberbotics] 12/05/2019 07:18:43
Hi `@nitrow`, the server is back but we haven't restored everything yet.


For example this file is not available yet, but we are still working on it.


In the meantime you can download Webots directly here: [https://github.com/cyberbotics/webots/releases/tag/R2019b-rev1](https://github.com/cyberbotics/webots/releases/tag/R2019b-rev1)

##### laboris7440 12/05/2019 08:02:06
`@David Mansolino`  Thanks, just what I was looking for!

##### David Mansolino [Cyberbotics] 12/05/2019 08:03:06
`@laboris7440` you're welcome !

##### bsr.nur.bahadir 12/18/2019 19:40:43
Hello, need voice recognition documentation but I couldn't open it. And is there any example project for path planning? 🥺

##### David Mansolino [Cyberbotics] 12/19/2019 06:57:02
Hi `@bsr.nur.bahadir` which voice recognition documentation are you refeerig too? The Webots API provide text to speech but not voice recognition.

About path planninc, you can find some examples here: [https://en.wikibooks.org/wiki/Cyberbotics%27\_Robot\_Curriculum/Advanced\_Programming\_Exercises#Path\_planning\_](https://en.wikibooks.org/wiki/Cyberbotics%27_Robot_Curriculum/Advanced_Programming_Exercises#Path_planning_)[Advanced]

##### bsr.nur.bahadir 12/21/2019 17:51:01
I understand. Thank you so much 🙂

## 2020

##### David Mansolino [Cyberbotics] 01/03/2020 07:23:00
<@!647102363882225664>, unfortunately Webots doesn't support sound sensors for know.

But feel free to contribute to Webots to extend it and support sound sensors, here is the guidlines for adding new nodes (such as a microphone): [https://github.com/cyberbotics/webots/wiki/Adding-New-Node-and-API-Function](https://github.com/cyberbotics/webots/wiki/Adding-New-Node-and-API-Function)

##### TH0 01/05/2020 12:14:18
Hi, can you recommend a good webots tutorial for creating an own robot from 3d parts designed in a CAD programm (e.g. fusion 360)? I'm interessted if there is a good workflow for importing shapes and connecting all parts over joints without manually editing - for example the geometry details - in the proto files, because its so time consuming and not very efficient.

##### ClBaze 01/09/2020 10:47:35
There is a small mistake in the [https://cyberbotics.com/doc/guide/modeling#how-to-make-replicabledeterministic-simulations](https://cyberbotics.com/doc/guide/modeling#how-to-make-replicabledeterministic-simulations) doc.


"The number of threads used by the physics engine (ODE) can be changed either globally in the preferences or using the WorldInfo.basicTimeStep field"


I think it's WorldInfo.optimalThreadCount

##### Stefania Pedrazzi [Cyberbotics] 01/09/2020 10:54:19
`@ClBaze` Thank you for reporting this! I will fix it.

By the way you could also fix it directly in our GitHub repository: [https://github.com/cyberbotics/webots/blob/master/docs/guide/modeling.md](https://github.com/cyberbotics/webots/blob/master/docs/guide/modeling.md)

##### bsr.nur.bahadir 01/19/2020 14:26:48
Is there any instructions of using SUMO on Windows?

##### David Mansolino [Cyberbotics] 01/20/2020 06:57:55
Hi `@bsr.nur.bahadir` the sumo interface is described here: [https://cyberbotics.com/doc/automobile/sumo-interface](https://cyberbotics.com/doc/automobile/sumo-interface)


On Windows it should work the axact same way as on the other OS, do you have any specific issue?


It might be possibkle that the port used by default is not free on your computer, in that case you can simply change it by changign the `port` field of the `SumoInterface` node in the scene-tree.

##### bsr.nur.bahadir 01/20/2020 09:43:13
I was talking about SUMO Exporter  sorry but I solved thank you 🙂

##### 🍎小苹果🍎 01/21/2020 22:43:42
Hi I'm probably asking a really basic thing but I couldn't solve. I was trying to simulate a city I added roads etc everything was fine but when I added the car it's buries into the road. How can I solve it?

##### David Mansolino [Cyberbotics] 01/22/2020 07:01:55
Hi `@🍎小苹果🍎`, the first thing to check is to make sure that you did define the properties of the contact between the ground and the wheels of the car. You should have a contactProperties with a `softCFM` around  1e-05 and a `coulombFriction` around 8. You can for example simply copy paste the contectProperties from the city world: [https://github.com/cyberbotics/webots/blob/master/projects/vehicles/worlds/city.wbt#L13-L73](https://github.com/cyberbotics/webots/blob/master/projects/vehicles/worlds/city.wbt#L13-L73)

##### 🍎小苹果🍎 01/22/2020 08:00:31
Thank you 😃

##### David Mansolino [Cyberbotics] 01/22/2020 08:02:40
You're welcome

##### 🍎小苹果🍎 01/26/2020 20:04:42
I'm trying to make image progressing. I get data with << data = camera. getImage() >> but I can't display it with cv2.imshow( data )   what should I do?

##### David Mansolino [Cyberbotics] 01/27/2020 07:10:51
Hi `@🍎小苹果🍎`, Webots provides an example of controller in python using cv2 to process a camera images: [https://github.com/cyberbotics/webots/blob/master/projects/samples/robotbenchmark/visual\_tracking/controllers/visual\_tracking/visual\_tracking.py](https://github.com/cyberbotics/webots/blob/master/projects/samples/robotbenchmark/visual_tracking/controllers/visual_tracking/visual_tracking.py)

You can't simply use 'data' as a cv2 image, you have to convert it somehow (see for example: [https://stackoverflow.com/questions/17170752/python-opencv-load-image-from-byte-string?answertab=oldest#tab-top](https://stackoverflow.com/questions/17170752/python-opencv-load-image-from-byte-string?answertab=oldest#tab-top))

##### 🍎小苹果🍎 01/27/2020 07:51:22
Thank you so much 🙂

##### David Mansolino [Cyberbotics] 01/27/2020 07:51:38
You're welcome

##### 🍎小苹果🍎 01/30/2020 00:48:26
Hi! Sorry for disturbing you again. I converted the data and made the image progressing. I want to show it with display screen. I have something like 

<<

 img= np.array( array). tolist()  ref=display.imageNew(img,Display.RGBA,h,w)

 display.imagePaste(ref,0,0,blend=false)

 >> 

 when I use cv2 to show I can see the processed image  but when I use display it shows somewhere else in the simulation with 90° rotation where I'm doing wrong? And I'm really sorry for asking too many questions I really tried for days but couldn't solve.

##### David Mansolino [Cyberbotics] 01/30/2020 06:23:01
Hi `@🍎小苹果🍎` if I am not wrong cv2 inverts X and Y coordinate compared to Webots Displays, you should therefore inverse the x an y of your array before converting it to list.

Probably the `numpy.swapaxes` function can help you, with something like this (not tested):

```Python
img= np.array(np.swapaxes(array,0,1)). tolist()  ref=display.imageNew(img,Display.RGBA,h,w)
display.imagePaste(ref,0,0,blend=false)
```

##### 🍎小苹果🍎 01/30/2020 07:48:28
Thank you so much for your help @David Mansolino 😀

##### David Mansolino [Cyberbotics] 01/30/2020 08:02:43
You're welcome

##### nelsondmmg 01/30/2020 09:49:51
I'm trying to use setThrottle but webots return the message "called with an invalid force argument". Should I called a function before to change the vehicle mode to torque control? I'm already waiting 30ms to initiate all sensors

##### David Mansolino [Cyberbotics] 01/30/2020 09:59:36
What is the exact error message you have?

##### nelsondmmg 01/30/2020 10:00:20
Error: wb\_motor\_set\_force() called with and invalid force argument (NaN)


I'm passing 0 as argument, both to setThrottle and setBreakIntensity


I'm also using a Tesla model 3 as vehicle

##### David Mansolino [Cyberbotics] 01/30/2020 10:04:36
Did you engage a gear before calling setThrottle ?

##### nelsondmmg 01/30/2020 10:12:19
I didn't, I tried again with the gear 1 and the same error appears

##### David Mansolino [Cyberbotics] 01/30/2020 10:13:26
would it be possible for you to share this part of code with us so that we can try?

##### nelsondmmg 01/30/2020 10:14:38
I'm going to open a thread at StackOverflow, this app does not work in the company's network


So I'm on the cellphone

##### David Mansolino [Cyberbotics] 01/30/2020 10:15:51
Ok thank you, you can also send us a gist if you want: [https://gist.github.com/](https://gist.github.com/)

##### nelsondmmg 01/30/2020 10:21:41
Just posted on stack, thanks

##### David Mansolino [Cyberbotics] 01/30/2020 10:22:42
Thank you, I will have a look at this today.

##### Ptosidis\_opendr 02/11/2020 10:04:16
Hello, I am trying to convert the mavic2pro controller to python so I can run some experiments with it. (Just starting my webots interaction, so it might be a newbie question). 

I got the following problem: can't seem to find the camera roll device. I tried by camera\_roll\_motor = robot.getDevice('camera roll') but it doesn't seem to work. 

Any insights on how to find all devices by name, or better the names of all devices on a robot?

##### Stefania Pedrazzi [Cyberbotics] 02/11/2020 10:06:22
Hi `@Ptosidis_opendr` in Python controller you should use the method `robot.getCamera('camera roll')` [https://www.cyberbotics.com/doc/reference/robot?tab-language=python#getcamera](https://www.cyberbotics.com/doc/reference/robot?tab-language=python#getcamera)

##### Ptosidis\_opendr 02/11/2020 10:07:43
Hey Stefania, thank you for your fast reply! I might bombard you with question in the near future, so please be patient with me 🙂

##### Stefania Pedrazzi [Cyberbotics] 02/11/2020 10:08:36
No problem!

##### Ptosidis\_opendr 02/11/2020 11:03:35
Hey again, still having some problems.

`WbDeviceTag camera_roll_motor = wb_robot_get_device("camera roll"); `

should translate to


`camera_roll_motor = robot.getCamera('camera roll')`


but this one , even though i get no errors, returns None


nvm it's a Motor, getMotor works fine

##### Olivier Michel [Cyberbotics] 02/11/2020 11:06:26
Yes, you should use `getMotor` instead.

##### 🍎小苹果🍎 02/11/2020 15:31:50
Hi! Is there any example project for object recognition from camera data? I read that camera has recognition node but I couldn't understand too much. Is it possible to recognise a specific object with it ? Or is it possible to use Yolo for this? I'm totally noob someone please help me

##### Fabien Rohrer [Moderator] 02/11/2020 15:32:50
Hi, please take a look at this example: [https://cyberbotics.com/doc/guide/samples-devices#camera\_recognition-wbt](https://cyberbotics.com/doc/guide/samples-devices#camera_recognition-wbt)

##### 🍎小苹果🍎 02/11/2020 16:03:00
Thank you so much


Hi I came back again with my questions 😅  I kinda tried to use multiprocessing but it didn't work. it says no available extern robot controller found and when I try directly run it from simulation it just.. Nothing happens.

##### David Mansolino [Cyberbotics] 02/12/2020 13:10:52
did you revert the simulation befaore starting your controller?

##### 🍎小苹果🍎 02/12/2020 13:23:24
Yeah I did but it's showing it in loop when I close it shows up again until I pause the simulation (sorry for my bad English but I hope you understand me 😭   )

##### David Mansolino [Cyberbotics] 02/12/2020 13:26:16
Don't worry for your english, mine is not perfect too ;-)

Are you calling several time the wb\_robot\_init fucntion from different thread or so ?

##### 🍎小苹果🍎 02/12/2020 13:28:38
Thank you :) No I just call 2 different function 1 is for Lane detection and others for object recognition

##### David Mansolino [Cyberbotics] 02/12/2020 13:44:11
Ok


maybe can you describe your workflow so that we can better understand where can the problem come from

##### 🍎小苹果🍎 02/12/2020 13:53:40
In while loop I'm creating 2 process first one taking image data from camera1 finding lanes and displays it. Second one just taking image data from camera 2 and not doing anything for now cuz I didn't code it yet.  When I start it. It actually works I can see lanes on display but that no extern controller found alert shows up

##### David Mansolino [Cyberbotics] 02/12/2020 13:55:48
just to make sure, did you set the 'controller' field of the robot to <extern> ?


Have you tried with a simpler version without multi-processing to see if you can reproduce the issue?

##### 🍎小苹果🍎 02/12/2020 13:57:46
Yeah I set the controller <extern>. It was working fine before I try multi processing

##### David Mansolino [Cyberbotics] 02/12/2020 13:58:35
ok, can you identify when is the alert display? wich function cause this alert exactly?

##### 🍎小苹果🍎 02/12/2020 14:01:51
in the code when p1.start() to starting processes 1

##### David Mansolino [Cyberbotics] 02/12/2020 14:07:46
Are you calling the wb\_robot\_init before this?

##### 🍎小苹果🍎 02/12/2020 14:10:33
Yeah.

##### David Mansolino [Cyberbotics] 02/12/2020 14:24:40
That's very strange because this alert should only be raised when you initiliaze the robot.

##### 🍎小苹果🍎 02/12/2020 14:27:19
😭 😭  okay thank you so much for helping me. I'll read more probably I'm doing something wrong because I don't know too much about multiprocessing

##### David Mansolino [Cyberbotics] 02/12/2020 14:28:30
OK, good look, sorry that I am not able to help more. But do not desesperate, it is for sure feasible (I did something similar recently with extern controllers too and it was working).

##### 🍎小苹果🍎 02/12/2020 15:13:12
Don't say sorry thank you so much for helping me 🙂

##### David Mansolino [Cyberbotics] 02/12/2020 15:15:42
You're welcome 😉

##### 🍎小苹果🍎 02/12/2020 16:36:05
I found the problem . It was about Windows i needed to use if \_\_name\_\_=='\_\_main\_\_':. 😅 😅

##### Lars 02/14/2020 12:40:46
`@David Mansolino` We found an error in [https://github.com/cyberbotics/webots/blob/master/docs/guide/gripper-actuators.md](https://github.com/cyberbotics/webots/blob/master/docs/guide/gripper-actuators.md)

It says `palm_finger_1_joint_sensor` in both second and third row of the second column

Suggested change for third row, second column: Change to `finger_1_joint_1_sensor` (which is currently not mentioned in the table, but defined in the proto).

See [https://github.com/cyberbotics/webots/compare/master...LarsVaehrens:patch-1](https://github.com/cyberbotics/webots/compare/master...LarsVaehrens:patch-1) the fork

##### David Mansolino [Cyberbotics] 02/14/2020 13:12:39
`@Lars` your patch is completely correct, feel free to open a pull request to include it in Webots 🙂

##### Lars 02/14/2020 13:20:54
`@David Mansolino` Done, made a request to you. 😄

##### Lifebinder (tsampazk) 02/18/2020 11:41:54
Hello, i don't know if its appropriate to tell you this in this channel, but the tooltip of reset simulation (hover over tooltip) says hotkey is control shift F, but when i press that it pops the "Fullscreen mode" window



I just installed the 2020a rev1 version

##### David Mansolino [Cyberbotics] 02/18/2020 11:43:56
Hi `@Lifebinder (tsampazk)`, thank you for reporting this, I will check it.


The tooltip is indeed wrong, the actual hotkey is 'control + shift + t'. I am fixing the tooltip right now.

##### ClBaze 04/16/2020 12:40:37
Hello, I'm using Webots from the develop branch, I've noticed that the ROS service supervisor\_get\_from\_def doesn't work anymore


(oops this probably belongs to the development channel)

##### David Mansolino [Cyberbotics] 04/16/2020 12:42:38
Hi `@ClBaze` is it working on the master branch ?

##### ClBaze 04/16/2020 12:44:19
I haven't tested, but it works with the Webots R2020a revision1 .deb


It seems that the checksum of the get\_from\_def message has changed


`[ros] [ERROR] [1587023118.216799425, 4.456000000]: client wants service /tile_35_4366_pc047/supervisor/get_from_def to have md5sum ac26007a2c83bd1b38318cda0f4ce627, but it has 3f818aa8f7c2c60588c99f7ee189c5bd. Dropping connection.`

##### David Mansolino [Cyberbotics] 04/16/2020 13:03:30
Ok, thank you for reporting this.

May I ask you to open a bug report here: [https://github.com/cyberbotics/webots/issues/new?template=bug\_report.md](https://github.com/cyberbotics/webots/issues/new?template=bug_report.md)

So that we can log this and try to fix it?

Thank you.

##### ClBaze 04/16/2020 13:03:52
ok

##### David Mansolino [Cyberbotics] 04/16/2020 13:04:38
Which version of ROS are you using?

##### ClBaze 04/16/2020 13:04:43
kinetic

##### 🍎小苹果🍎 04/19/2020 09:28:24
May I ask something? I'm trying to change width of road lines for the making lane detection more easy but when I change only one side of the road is changing. there is only 1 dashed road line node exists I couldn't understand how to change other one.
%figure
![road.png](https://cdn.discordapp.com/attachments/565155720933146637/701363563998085170/road.png)
%end

##### David Mansolino [Cyberbotics] 04/20/2020 06:00:37
Hi, by default lines are dashed so the last line is not diplayed in the scene-tree, to be able to change its with you have to add one more `RoadLine` node to the `lines` field.

##### 🍎小苹果🍎 04/21/2020 09:26:51
Thank you so much 😊

##### David Mansolino [Cyberbotics] 04/21/2020 10:03:37
You're welcome

##### Axel M 04/21/2020 15:59:54
Hi ! Documentation content seems off since a few minutes

##### Olivier Michel [Cyberbotics] 04/21/2020 16:01:39
Yes, that's right. Thank you for reporting...


Well, it is very slow, but works for me...


Actually the problem is on github...


This URL doesn't load for me: [https://github.com/cyberbotics/webots/blob/master/docs/reference/propeller.md](https://github.com/cyberbotics/webots/blob/master/docs/reference/propeller.md)


And since the doc uses that...


Meanwhile, you can revert to the doc embedded inside Webots.


From the Help menu.

##### Luftwaffel [Moderator] 04/30/2020 10:03:35
Okay so I finally got it working to quickly and easily calculate any position and orientation of a node relative to any other node. This should be added to the supervisor get\_position and get\_orientation documentation


[https://pastebin.com/k7kf4Ez5](https://pastebin.com/k7kf4Ez5)

##### Olivier Michel [Cyberbotics] 04/30/2020 10:07:41
That is great. Could you create a PR to add this contribution to the doc? [https://github.com/cyberbotics/webots/edit/master/docs/reference/supervisor.md](https://github.com/cyberbotics/webots/edit/master/docs/reference/supervisor.md)

##### Luftwaffel [Moderator] 04/30/2020 10:08:41
Okay will do. Feel free to change or edit it btw.


in what way should I insert the code? Linked, directly in the description, or in a different way??


a 'expandable box' would be great, no idea how to implement that

##### Olivier Michel [Cyberbotics] 04/30/2020 10:16:01
Yes, that seems to be a good idea. Let me search how to do that...


Something like the **Reminder** and **Tips** here: [https://cyberbotics.com/doc/guide/tutorial-6-4-wheels-robot#sensors](https://cyberbotics.com/doc/guide/tutorial-6-4-wheels-robot#sensors) ?

##### Luftwaffel [Moderator] 04/30/2020 10:18:40
I think I got it 🙂

##### Olivier Michel [Cyberbotics] 04/30/2020 10:19:11
Great. It's the `%spoiler` keyword.

##### Luftwaffel [Moderator] 04/30/2020 10:24:45
added it


solved it differently

##### Olivier Michel [Cyberbotics] 04/30/2020 10:25:15
OK, looking forward to review it.

##### Luftwaffel [Moderator] 04/30/2020 10:26:13
oh btw, it's kinda weird that get\_orientation returns a 1x9 list, instead of 3x3


but I guess changing that would break existing code

##### Olivier Michel [Cyberbotics] 04/30/2020 10:28:36
Yes, we may consider changing it on the develop branch.

##### Luftwaffel [Moderator] 04/30/2020 10:33:59
perhaps adding a function? Would be the non destructive way


get\_orientation\_matrix


perhaps add get\_orientation\_quaternion while you're at it 😉


most commonly used in ROS and any 3D application. would really be helpfull

##### Olivier Michel [Cyberbotics] 04/30/2020 10:35:08
Yes, that seems to be a good idea.

##### Luftwaffel [Moderator] 04/30/2020 10:36:03
A frustrated coder is full of good ideas 😄

##### Olivier Michel [Cyberbotics] 04/30/2020 10:37:09
😁 . But feel free to go ahead with these good idea and propose an implementation with a PR. That shouldn't be very difficult.

##### Luftwaffel [Moderator] 04/30/2020 10:39:36
where would I propose that?


do you have something like a trello?

##### David Mansolino [Cyberbotics] 04/30/2020 10:47:24
No we are using directly the Github issue mechanism: [https://github.com/cyberbotics/webots/issues](https://github.com/cyberbotics/webots/issues)

In particular for feature request:

[https://github.com/cyberbotics/webots/issues/new?template=feature\_request.md](https://github.com/cyberbotics/webots/issues/new?template=feature_request.md)

##### Luftwaffel [Moderator] 04/30/2020 10:54:50
submitted it

##### 🍎小苹果🍎 05/01/2020 16:33:48
hi !  in emitter-receivers how can I calculate aperture?I couldn't understand. from documentation I understand like when it's -1 it sends to 360 degree I want it  send to only 60

##### Olivier Michel [Cyberbotics] 05/01/2020 16:53:21
Then you should set the aperture field value to 1.0472 rad.


which corresponds to 60°

##### 🍎小苹果🍎 05/01/2020 17:31:51
Oh I understand now thank you so much

##### davisUndergrad 05/06/2020 17:21:50
Hello, I am trying to work with the Kuka youBot, and I am having trouble understanding where the origin of the coordinate frame used by the arm\_ik function provided in the arm.c 

library is located. Is this documented somewhere?

##### David Mansolino [Cyberbotics] 05/07/2020 04:53:34
Hi `@davisUndergrad`, it is located at '0.156 0 0' from the robot origin. To see it you have to convert the robot node to base node (right click on the youbot in the scene tree, and press 'Convert to Base Node(s)'.


The you have to select the arm and in the 'Position' tab of the field editor (on the bottom of the scene-tree) you can see the position relative to the robot.

##### davisUndergrad 05/08/2020 03:56:17
`@David Mansolino` thank you for the response!

##### David Mansolino [Cyberbotics] 05/08/2020 05:17:36
You're welcome

##### mgautam 05/12/2020 08:58:37
Hi! I was searching for urdf2webots docs. Does it have one?

##### David Mansolino [Cyberbotics] 05/12/2020 08:59:20
Hi, the documentation is directly in the README file: [https://github.com/cyberbotics/urdf2webots/blob/master/README.md](https://github.com/cyberbotics/urdf2webots/blob/master/README.md)


Let us know if you have any specific question

##### mgautam 05/12/2020 09:00:57
Thanks for fast reply. I was thinking to set up a continuous documentation pipeline for it using sphinx.


If it is needed.

##### David Mansolino [Cyberbotics] 05/12/2020 09:02:07
That would indeed be something very useful, if you want to contribute you are very welcome!

##### mgautam 05/12/2020 09:03:07
Thanks David 👍 I will make a PR on it soon

##### David Mansolino [Cyberbotics] 05/12/2020 09:04:01
You're welcome, looking forward to see your PR!

##### JordanC 05/12/2020 22:11:15
Hello everyone,My name is Chaytanya Sinha,I am an engineering student experienced in c/c++,javascript,nodejs,reactjs,html,css,python and kotlin. I am interested in contributing to webots's documentation.I have been following webots since long. I have experience of documentation as I am working on documentation of webpack v5. Please guide me how to proceed towards documentation of webots


I am interested in How-to Guides for Webots and How-to Guides for robotbenchmark projects to contribute

##### Olivier Michel [Cyberbotics] 05/13/2020 06:37:58
Hi `@JordanC`, please send an introductory e-mail to support@cyberbotics.com along with you CV and we will answer you.

##### JordanC 05/13/2020 06:46:52
Sure `@Olivier Michel`

##### 🍎小苹果🍎 05/13/2020 08:00:17
hi ! why setBrakeIntensity(0)  causes this warning ? How can I solve it ?
%figure
![Untitled.png](https://cdn.discordapp.com/attachments/565155720933146637/710038699077009408/Untitled.png)
%end

##### David Mansolino [Cyberbotics] 05/13/2020 08:03:17
let me check


which language are you using?

##### 🍎小苹果🍎 05/13/2020 08:05:14
Python

##### David Mansolino [Cyberbotics] 05/13/2020 08:09:14
I just tried and driver.setBrakeIntensity(0)  is not raising any warning for me, you may have another call to driver.setBrakeIntensity with a negative value somewhere in your code.

##### 🍎小苹果🍎 05/13/2020 08:10:36
but it says uses 0 instead and when I write setBrakeIntensity(1)  it gaves same warning with ,used 1 instead

##### David Mansolino [Cyberbotics] 05/13/2020 08:11:17
but are you sure you don't have any call with a value smaller than 0? Because for me when I call with 0 I don't have any warning at all.

##### 🍎小苹果🍎 05/13/2020 08:12:00
Okay I'll check again thank you so much :)

##### David Mansolino [Cyberbotics] 05/13/2020 08:12:06
You're welcome

##### lojik 05/13/2020 14:51:20
Hello everyone, how can we help to document webots ? I would be happy to take part to improve it.



I think there is a mistake on the following part : [https://www.cyberbotics.com/doc/reference/worldinfo](https://www.cyberbotics.com/doc/reference/worldinfo) on the basicTimeStep part it is written that the minimum value could be 0.001 (one microsecond), but in the table at the beginning, the variable should be [1, inf). If we put less than 1, the simulation does not start in the example accelerometer.

##### David Mansolino [Cyberbotics] 05/13/2020 14:52:55
Hi, thank you for pointing this out, you can edit this directly on github and create a PR for merging your changes, here is the editor (you need a Github account): [https://github.com/cyberbotics/webots/edit/master/docs/reference/worldinfo.md](https://github.com/cyberbotics/webots/edit/master/docs/reference/worldinfo.md)

##### lojik 05/13/2020 14:55:35
Thank you, I already have a github account so I will do that. The right way is to fork the repository and then purpose a pull request with my changes ?

##### David Mansolino [Cyberbotics] 05/13/2020 14:56:55
Yes exactly.

##### lojik 05/13/2020 15:06:06
Do you prefer to do the pull request directly in master or in an other branch ?

##### David Mansolino [Cyberbotics] 05/13/2020 15:07:12
For doc correction you can target master directly

##### Luftwaffel [Moderator] 05/13/2020 15:22:20
`@David Mansolino`  I made a commit here [https://github.com/cyberbotics/webots/edit/master/docs/reference/supervisor.md](https://github.com/cyberbotics/webots/edit/master/docs/reference/supervisor.md)

##### David Mansolino [Cyberbotics] 05/13/2020 15:25:07
Ok perfect, can you then open a pull-request from the branch where you did the commit so that we can review and merge it?

##### Luftwaffel [Moderator] 05/13/2020 15:26:19
I can't find my commit

##### David Mansolino [Cyberbotics] 05/13/2020 15:26:46
Did you fork the repo?


> I can't find my commit

`@Luftwaffel` me neither

##### Luftwaffel [Moderator] 05/13/2020 15:27:46
great 😩


I submitted it April 30th, any way to check all activity? perhaps I submited it to a weird branch. Not that familiar with github

##### David Mansolino [Cyberbotics] 05/13/2020 15:35:21
Let me check if I can find a stale branch, by the way what is your Github username?

##### Luftwaffel [Moderator] 05/13/2020 15:37:33
simon-steinmann

##### David Mansolino [Cyberbotics] 05/13/2020 15:40:17
Thank you, I will check and let you know

##### Olivier Michel [Cyberbotics] 05/13/2020 15:53:33
`@Luftwaffel`: It's here [https://github.com/cyberbotics/webots/compare/master...Simon-Steinmann:patch-1](https://github.com/cyberbotics/webots/compare/master...Simon-Steinmann:patch-1)


You have to click the "Create pull request" button.

##### Luftwaffel [Moderator] 05/13/2020 15:55:41
`@Olivier Michel`  thank you so much <3. I created a pull request

##### Olivier Michel [Cyberbotics] 05/13/2020 15:58:07
Thank you. We will review it soon.

##### Prubhtej Singh 05/19/2020 19:10:22
I just had a small query.


When was documentation last updated ?

##### David Mansolino [Cyberbotics] 05/20/2020 04:50:52
Hi, the documentation is updated directly from our Github repository, you can see all the latest changes here: [https://github.com/cyberbotics/webots/tree/master/docs](https://github.com/cyberbotics/webots/tree/master/docs)

##### Prubhtej Singh 05/20/2020 05:31:12
Thanks for the reply. I'll definitely check it out.

##### David Mansolino [Cyberbotics] 05/20/2020 05:37:11
You're welcome

##### NitishGadangi 06/06/2020 18:47:41
Hello `@Olivier Michel` , This is regarding Season Of Docs 2020

I have mailed you the details about me and few doubts about the idea I am interested in.

Could you please check that out and ping me back

##### Olivier Michel [Cyberbotics] 06/08/2020 06:20:06
`@NitishGadangi`: Sure I will.

##### ana.dospinescu 06/16/2020 20:17:02
Hello!

Can somenone help me with the equivalent of functions in Webots R2020a version for:

wb\_differential\_wheels\_set\_speed

wb\_differential\_wheels\_enable\_encoders

wb\_differential\_wheels\_set\_encoders

##### David Mansolino [Cyberbotics] 06/17/2020 05:26:17
Hi, in R2020a, you should instead use the right and left motor instead.

```
wb_differential_wheels_set_speed
```

Becomes something like:

```
  WbDeviceTag left_motor = wb_robot_get_device("left wheel motor");
  WbDeviceTag right_motor = wb_robot_get_device("right wheel motor");
  wb_motor_set_position(left_motor, INFINITY);
  wb_motor_set_position(right_motor, INFINITY);
  wb_motor_set_velocity(left_motor, 0.0);
  wb_motor_set_velocity(right_motor, 0.0);
```

And for the encoders, you should use instead the position sensors:

```
// get a handler to the position sensors and enable them.
WbDeviceTag left_position_sensor = wb_robot_get_device("left wheel sensor");
WbDeviceTag right_position_sensor = wb_robot_get_device("right wheel sensor");
wb_position_sensor_enable(left_position_sensor, TIME_STEP);
wb_position_sensor_enable(right_position_sensor, TIME_STEP);
double left_encoder_value = wb_position_sensor_get_value(left_position_sensor);
double right_encoder_value = wb_position_sensor_get_value(right_position_sensor);
```

##### ana.dospinescu 06/17/2020 09:41:50
`@David Mansolino` Thank you!

##### David Mansolino [Cyberbotics] 06/17/2020 09:42:18
You're welcome

##### Luftwaffel [Moderator] 07/07/2020 11:41:29
`@David Mansolino` I created a PR [https://github.com/cyberbotics/webots/pull/1879](https://github.com/cyberbotics/webots/pull/1879)

##### David Mansolino [Cyberbotics] 07/07/2020 11:51:08
Thank you, we will have a look soon!

##### Laojiang 07/20/2020 02:21:35
Hello, how can I download the documentation like user guide?

##### David Mansolino [Cyberbotics] 07/20/2020 05:36:54
This is unfortunaely not possible. However you can view it offline in Webots from the 'Help' menu.

##### lance 08/19/2020 00:08:18
Hi, in a project I am trying to write a adaptive controller for the DJI  mavic 2 pro drone and, therefore, require some detailed parameters of the drone model. I have read the proto file and I am still confused about where to find parameters like moment of inertia around 3 axis, total mass of the drone, and distance from center of mass to the rotor. I am wondering where I can find those parameters? Thanks in advance！

##### David Mansolino [Cyberbotics] 08/19/2020 05:44:59
Hi `@lance`, you can get many of these information directly in Webots, if you select the drone, in the node editor (part below the scene-tree) you have a 'Mass' tab that allows you to retrieve many information. Then the simplest solution to get the rotor/propeller position, the simplest solution is to convert temporarily the PROTO node in Base node (right clik on the ndoe in the scene-tree => 'Convert to Base Node(s)') then you can select the propeller node and chek it's position (relatively to any parent node in the 'position' tab of the node editor.

##### lance 08/20/2020 00:11:27
Thank you `@David Mansolino` ! In the mass tab, it seems that moment of inertia is only shown with excluding descendants option, do I have to calculate the moment of inertia including descendants by myself?

##### David Mansolino [Cyberbotics] 08/20/2020 05:20:47
`@lance` what you can do is to convert the PROTO node to base node (right click on the node in the scene-tree => Convert to Base Node(s))


Then you will be able to select the children Solid nodes and get their inertia matrix too.

##### KamilKaya 08/21/2020 11:31:48
Hi, How can I use display node? When I add it to the child node of camera controller crashes.

##### David Mansolino [Cyberbotics] 08/21/2020 11:33:36
Hi, you should have a look at the examples provided within Webots, e.g. [https://cyberbotics.com/doc/guide/samples-devices#display-wbt](https://cyberbotics.com/doc/guide/samples-devices#display-wbt)

##### KamilKaya 08/21/2020 16:57:44
But Can I put the display node to camera as child node? I want to achieve the hough circle transform by taking frames from the camera, processing it and after than showing it to display screen.

##### David Mansolino [Cyberbotics] 08/24/2020 05:51:00
You don't need to put it in the camera as child to do this, you just need to retrieve the image of the camera, process it and then use the display functions to draw on it: [https://cyberbotics.com/doc/reference/display#display-functions](https://cyberbotics.com/doc/reference/display#display-functions)

##### KamilKaya 08/24/2020 10:15:49
> You don't need to put it in the camera as child to do this, you just need to retrieve the image of the camera, process it and then use the display functions to draw on it: [https://cyberbotics.com/doc/reference/display#display-functions](https://cyberbotics.com/doc/reference/display#display-functions)

`@David Mansolino` Thank you. I achieved it as you refer.

##### David Mansolino [Cyberbotics] 08/24/2020 10:16:57
You're welcome

##### Awadhut 09/15/2020 01:30:32
Hi guys. I have a query about use of sensors in webots. Specifically, I want to poll pointcloud data and publish it on a rostopic, just like one that could be obtained from a stereo camera like the intel realsense.



I am new to webots and found it hard to find resources to do this. Can somebody point me to some examples for achieving this?

##### David Mansolino [Cyberbotics] 09/15/2020 05:07:26
Hi `@Awadhut`, the device you are looking for is the Range-finder: [https://www.cyberbotics.com/doc/reference/rangefinder](https://www.cyberbotics.com/doc/reference/rangefinder)


If you use it together with the default 'ros' controller ([https://cyberbotics.com/doc/guide/using-ros](https://cyberbotics.com/doc/guide/using-ros)), it will publish a depth image: [https://www.cyberbotics.com/doc/reference/rangefinder?tab-language=ros#wb\_range\_finder\_get\_range\_image](https://www.cyberbotics.com/doc/reference/rangefinder?tab-language=ros#wb_range_finder_get_range_image)


If you want directly a ROS point cloud, an alternative is the lidar node: [https://www.cyberbotics.com/doc/reference/lidar?tab-language=ros#wb\_lidar\_get\_point\_cloud](https://www.cyberbotics.com/doc/reference/lidar?tab-language=ros#wb_lidar_get_point_cloud)


In any case, to get familiar with the Webots-ros interface, you should probably read this:

[http://wiki.ros.org/webots\_ros](http://wiki.ros.org/webots_ros)

[http://wiki.ros.org/webots\_ros/Tutorials/Sample%20Simulations](http://wiki.ros.org/webots_ros/Tutorials/Sample%20Simulations)

##### Luftwaffel [Moderator] 09/21/2020 09:17:21
`@Stefania Pedrazzi` I created an issue about the high cpu usage on <extern> waiting


another question: I'm working on Reinforcement learning, and I'm wondering how much overhead there is, and if webots can be launched in a minimal way without GUI. Ultimateley, it would be great to be able to launch many simulation instances for parralelized learning


or would it be better to launch multiple robot instances in the same simulation to train

##### Stefania Pedrazzi [Cyberbotics] 09/21/2020 09:23:09
usually it is better to run multiple instances of Webots.

It is not possible to launch Webots without GUI, but there are options to avoid useless renderings:

- start webots with `--batch` and `--minimize` options

- run the simulation in `fast` mode (`--mode=fast` in starting option) to disable rendering of the main 3D view

##### Luftwaffel [Moderator] 09/21/2020 09:37:08
webots has a fairly large memory footprint. 1.1GB with only a very small and simple simulation. Any methods to decrease that?


990MB of that is 'heap', only 113MB is the engine
%figure
![unknown.png](https://cdn.discordapp.com/attachments/565155720933146637/757536398948565033/unknown.png)
%end


is the heap shared between multiple instances?


I have very limited understanding of memory stacks, heaps and all that

##### Stefania Pedrazzi [Cyberbotics] 09/21/2020 09:43:43
Why are you comparing with the `libQtWebEngineCore`? Note that this is only a minimal part of the Webots application or even a Qt application that is just used for showing the documentation and robot window.


By the way I don't think that the heap is shared between different processes.


We regularly run successfully multiple Webots instances on power enough machines.

##### Luftwaffel [Moderator] 09/21/2020 09:56:08
is there  documentation for multiple instances?

##### Stefania Pedrazzi [Cyberbotics] 09/21/2020 09:56:42
no. What kind of documentation do you need?

##### Luftwaffel [Moderator] 09/21/2020 09:57:28
I remember reading somewhere, that you have to specify the PID of the webots process you want to connect to


let's say I wanna run 10 instances of the same simulation with the same robot


and the same controller

##### Stefania Pedrazzi [Cyberbotics] 09/21/2020 09:58:21
Are you using ROS or extern controllers?


Otherwise if the simulation quits itself, you don't need to know the PID of the process

##### Luftwaffel [Moderator] 09/21/2020 10:02:16
[https://www.cyberbotics.com/doc/guide/running-extern-robot-controllers#multiple-concurrent-simulations](https://www.cyberbotics.com/doc/guide/running-extern-robot-controllers#multiple-concurrent-simulations)


found it


gonna try it out


for larger scale Reinforcement Learning training, it would be very beneficial, if webots could be launched in a minimal way. Maybe a bit like gazebo server. Where only the absolute base things get loaded. 1,1 GB is quite a bit, if we want to scale it up. Deep Neural Networks can eat up quite some memory too


can you point me to a way in the code, or documentation, where the different components get loaded. Or do you know of some tools, to inspect memory allocation and its sources?


I already got pretty far with webots over the weekend (based on my previous work). Where I can train a robotic arm in a openai style environment. And I got it really fast. One simulation step takes less than 1ms, including inverse kinematics, simulation, get\_obs and reward calculation


Plus webots excellent API support makes it an amazing tool


But I'm worried about scalability

##### Stefania Pedrazzi [Cyberbotics] 09/21/2020 10:10:20
The starting options I pointed out are the way to start Webots in the minimal way.

To inspect memory you could use `valgrind` [https://github.com/cyberbotics/webots/wiki/Valgrind](https://github.com/cyberbotics/webots/wiki/Valgrind)

##### Luftwaffel [Moderator] 09/21/2020 10:11:00
I tried started webots like you suggested:

webots --batch --minimize --mode=fast

still 1,1GB memory per instance


thanks, I'll have a look at Valgrind


how do I compile webots in debug mode?


And which branch should I use? I always install the latest nightly with the tar method


which is the correct branch for R2021a?


develop?


[https://github.com/cyberbotics/webots/wiki/Linux-installation#build-webots](https://github.com/cyberbotics/webots/wiki/Linux-installation#build-webots) pretty sure that should say 

"For example, type make -j12 on a CPU with six cores and hyper-threading." and not "four cores"

##### R\_ 09/21/2020 10:48:04
Hi! is there an example for closed loop control of a robot in the sample worlds?

##### Stefania Pedrazzi [Cyberbotics] 09/21/2020 10:59:36
`@Luftwaffel` to compile in debug mode simply type `make debug -jX`.  For R2021a you have to choose the `develop` branch . I will fix the number of cores in the documentation.

##### Luftwaffel [Moderator] 09/21/2020 11:00:17
`@Stefania Pedrazzi` thanks! Please add the 'debug' as well in the documentation


it is 'debug' and not '-debug' or '--debug' ?

##### Stefania Pedrazzi [Cyberbotics] 09/21/2020 11:01:14
yes, it is `make debug`. This a standard Makefile command

##### Luftwaffel [Moderator] 09/21/2020 11:01:21
thx 🙂


but please include it in the documentation. Not everyone is very familiar with compiling (points at myself) 😄

##### Stefania Pedrazzi [Cyberbotics] 09/21/2020 11:09:11
`@R_` there is an example of PID control here: [https://www.cyberbotics.com/doc/guide/samples-devices#position\_sensor-wbt](https://www.cyberbotics.com/doc/guide/samples-devices#position_sensor-wbt)

##### Justin Fisher [Moderator] 09/21/2020 11:09:14
> Hi! is there an example for closed loop control of a robot in the sample worlds?

`@R_` Many of the sample controllers probably count as "closed loop control".  E.g., one that comes to mind is the Lego Mindstorms sample ([https://cyberbotics.com/doc/guide/mindstorms](https://cyberbotics.com/doc/guide/mindstorms)) that maintains a brightness reading on its sensors to follow a line on the ground.   Or is that not what you were hoping for?

##### Stefania Pedrazzi [Cyberbotics] 09/21/2020 11:12:01
> but please include it in the documentation. Not everyone is very familiar with compiling (points at myself) 😄

`@Luftwaffel` the wiki page already points out that you can get all the available targets (including for debugging) by running `make help`.

##### Luftwaffel [Moderator] 09/21/2020 11:12:46
😅  reading would help


but I discovered a potential problem


cat scripts/install/bashrc.linux >> ~/.bashrc


this script assumes home/user/webots install


it will screw things up if people install it somewhere else

##### R\_ 09/21/2020 11:14:08
Thank you! `@Justin Fisher` `@Stefania Pedrazzi`

##### Luftwaffel [Moderator] 09/21/2020 11:15:20

%figure
![unknown.png](https://cdn.discordapp.com/attachments/565155720933146637/757560595988873246/unknown.png)
%end

##### Stefania Pedrazzi [Cyberbotics] 09/21/2020 11:15:44
`@Luftwaffel` you should properly set the `WEBOTS_HOME` environment variable

##### Luftwaffel [Moderator] 09/21/2020 11:15:55
it is properly set



%figure
![unknown.png](https://cdn.discordapp.com/attachments/565155720933146637/757561010591629372/unknown.png)
%end

##### Stefania Pedrazzi [Cyberbotics] 09/21/2020 11:17:23
Did you adjust the bashrc values to match your environment?


for ros issue you should try to reset the `ROS_DISTRO` variable before compiling Webots

##### Luftwaffel [Moderator] 09/21/2020 11:26:03
I fixed it, for some reason, resources/webots\_ros was modified. I reverted the change and  pulled again


`@Stefania Pedrazzi` valgrind failed. it is version 3.13.0
%figure
![unknown.png](https://cdn.discordapp.com/attachments/565155720933146637/757564208928784395/unknown.png)
%end


should I do the 3.12 fix, mentioned in the documentation?

##### Stefania Pedrazzi [Cyberbotics] 09/21/2020 11:31:03
you should first check that the LD\_LIBRARY\_PATH contains `$WEBOTS_HOME/lib/webots`

##### Luftwaffel [Moderator] 09/21/2020 11:31:44
let me check, it seems the old installation is still interfering


I fixed the LD\_LIBRARY\_PATH to only include the new directory and recompiled. Still getting this error
%figure
![unknown.png](https://cdn.discordapp.com/attachments/565155720933146637/757569019434893372/unknown.png)
%end

##### Stefania Pedrazzi [Cyberbotics] 09/21/2020 11:51:36
this seems a configuration issue and not a valgrind issue.

do you get the same error if you start webots only with `bin/webots-bin` (without valgrind)?

##### Luftwaffel [Moderator] 09/21/2020 11:53:38
that started fine. I'm now redoing everything in /home/webots


`@Stefania Pedrazzi` my apologies, the -j12 for a 4 core was correct. "make help" tells me to do -j18, as I have a 6 core multithreaded cpu. It's cpu-threads * 1.5


maybe mention in the documentation to just run "make help" to get the correct command

##### Stefania Pedrazzi [Cyberbotics] 09/21/2020 13:35:17
Yes, I didn't change it at the end, because the computation was correct.


> maybe mention in the documentation to just run "make help" to get the correct command

`@Luftwaffel` it is already mentioned in the wiki page

##### Luftwaffel [Moderator] 09/21/2020 13:36:35
In the end it doesnt matter much, but a note, that the number is different from your threadcount, could help

##### Stefania Pedrazzi [Cyberbotics] 09/21/2020 13:37:27
There is no correct or wrong number of threads to use. The one printed in the help message is just a suggestion.

##### Meenakshi Prabhakar 10/11/2020 15:50:33
is there any example code for a 4 wheeled robot with line following and obstacle avoidance ?......

##### Stefania Pedrazzi [Cyberbotics] 10/12/2020 06:25:39
`@Meenakshi Prabhakar` you could check the code of the `e-puck_line_demo.wbt` simulation: [https://www.cyberbotics.com/doc/guide/epuck#e-puck\_line\_demo-wbt](https://www.cyberbotics.com/doc/guide/epuck#e-puck_line_demo-wbt)

the e-puck has only two wheels, but you should be able to easily apply it to a 4-wheeled robot

##### Soft\_illusion 10/26/2020 00:15:02
`@Meenakshi Prabhakar` and `@Stefania Pedrazzi` have a look at [https://youtu.be/l0JuUM58nOs](https://youtu.be/l0JuUM58nOs) there is also a tutorial to make a custom 4 wheel robot in this series.

##### mø 11/04/2020 18:56:14
Where can I find component ratings like power usage etc. for the motors/sensors I used? Most of them are standard commercialized ones, so  how can i find them?

##### R\_ 11/07/2020 19:50:42
Is there an opensource library to test RL on Webots example robots, perhaps similar to this: [https://gist.github.com/mikko/424018819ba3cb10f5780cb7c74cbfb7](https://gist.github.com/mikko/424018819ba3cb10f5780cb7c74cbfb7)

##### Stefania Pedrazzi [Cyberbotics] 11/09/2020 07:30:58
`@mø` Which information do you need exactly?

You can find all the information about a Webots sensor/motor in the PROTO file that defines it or in the documentation page:

- [https://www.cyberbotics.com/doc/guide/actuators](https://www.cyberbotics.com/doc/guide/actuators)

- [https://www.cyberbotics.com/doc/guide/sensors](https://www.cyberbotics.com/doc/guide/sensors)

But usually Webots models doesn't contain power usage information,  so you should look at the web site of the motor/sensor producer to retrieve these values.

##### vinwan 11/19/2020 07:28:39
How can i use python multiprocessing module in webots?

##### Darko Lukić [Cyberbotics] 11/19/2020 07:58:25
Hello `@vinwan` , Webots should support the Python multiprocessing module out-of-the-box. Just make sure everything is synced with `step()`

##### vinwan 11/19/2020 09:18:48
Hello `@Darko Lukić`  Thank you for replying . I just started using webots and i don't know how to sync everything with step() . Is there any documentation i can read about it ?

##### Darko Lukić [Cyberbotics] 11/19/2020 10:53:34
`@vinwan` Welcome to Webots!



Yes, here is a reference for the `step()`  function:

[https://cyberbotics.com/doc/reference/robot#wb\_robot\_step](https://cyberbotics.com/doc/reference/robot#wb_robot_step)



And here is useful guide on how to write a cotroller:

[https://cyberbotics.com/doc/guide/controller-programming?tab-language=python](https://cyberbotics.com/doc/guide/controller-programming?tab-language=python)



Make sure you have gone through the tutorials first:

[https://cyberbotics.com/doc/guide/tutorials?tab-language=python](https://cyberbotics.com/doc/guide/tutorials?tab-language=python)

##### F\_Nadi 11/21/2020 11:50:37
Hello guys, I want to rotate my robot exactly 30 degrees to the right in Webots R2019b version. But sometimes my robot is rotated less than 30 degrees. Would you please help me to tackle this problem?

##### KajalGada 11/22/2020 02:57:28
I was about to ask for webot time step documentation. Curious question: is there a reason I see multiples of 32 for time step usage in examples?


`@F_Nadi` I have been working on rotation robots in webots. While I got it to rotate to a certain degree. It was not always exact. I saw error accumulating over time. My best guess is slight mismatch between timings in when sensor was measured (to get position of robot) and when motor commands were executed. Which in some ways represents real world - you can't have exact turns.



For your references, how I turn robot based on speed and timing: [https://youtu.be/CDOrTKQAOqs](https://youtu.be/CDOrTKQAOqs)

##### Olivier Michel [Cyberbotics] 11/23/2020 07:58:05
`@KajalGada`: there is actually a reason for using a multiple of 32 millisecond for the controller step: it is easy to divide by two several times. And that can be useful. Let's imagine you choose a `WorldInfo.basicTimeStep` of 32 milliseconds and a robot controller step of 32 milliseconds, so that both are in sync, which is optimal performance-wise. But, it turns out that the physics of your simulation is unstable. Then, dividing the `WorldInfo.basicTimeStep`, so that you get 16 should help improving the stability and will not affect the controller program as both will be in sync every two basic time step. If dividing by two is not enough, you can divide by two again and get 8, and continue with 4, 2 and 1. In every case, your controller will be in sync with the simulation physics step, which contributes to make the simulation efficient and stable.

##### F\_Nadi 11/24/2020 07:31:05
Thanks `@KajalGada`

##### KajalGada 11/25/2020 01:16:49
That is smart, thank you for the explaination Olivier 🙂

##### j-ub 12/03/2020 13:30:30
Hi there! I'm trying to control a quadricopter iin webots by using ROS and extern controller from VisualStudio code. I previously made the controller in C and runned it from the webots interface but I'm bit lost about how to face the new requirements (extern controller+ROS). I got how the . launch file is running the .wbt file but i don't know the way the .cpp node is joining with the quadricopter (mavic2pro) in the simulation and providing it of a controller. So.. I have few question i would be glad if someone could guide me a bit through.. 1st.- Is this the only way to work with webots+extern\_controller+ROS?.. It is necessary to use the .cpp file in src folder?, 2nd.- Could the .cpp file be replaced for a .py file so i won't have to C++ programming? and 3rd.- If the answer of 2nd question is a "no".. there is some documentation explaining the complete\_test.cpp file or at least the robot\_information\_parser file? The code looks bit wide and complex for me.. Thank in advance:)

##### Darko Lukić [Cyberbotics] 12/03/2020 13:48:12
Hello `@j-ub` 

>  Is this the only way to work with webots+extern\_controller+ROS

If you use ROS1, you can choose the `ros` controller instead of `<extern>` and it will create a ROS interface. In that way you avoid using the external controller.



> It is necessary to use the .cpp file in src folder?

No, you can use e.g. Python as well. Check this file out:

[https://github.com/cyberbotics/webots\_ros/blob/master/launch/webots\_ros\_python.launch](https://github.com/cyberbotics/webots_ros/blob/master/launch/webots_ros_python.launch)



Let me know if this covers 3rd question as well 🙂

##### j-ub 12/03/2020 14:10:37
well.. first of all thank you for your quick answer:) . Maybe I didin't explain myself good enought in the 3rd question xd, It could be changed for the following "Is it some documentation wider than the one that become inside the complete\_test and the robot\_information\_parser file?" But for the moment, I think I'm going to investigate deeper about how to use the ros controller instead the <extern> one and .py files so your answer is good enought for me. Thanks a lot!

##### Darko Lukić [Cyberbotics] 12/03/2020 14:38:40
Maybe these tutorials:

[http://wiki.ros.org/webots](http://wiki.ros.org/webots)

[http://wiki.ros.org/webots\_ros/Tutorials/Sample%20Simulations](http://wiki.ros.org/webots_ros/Tutorials/Sample%20Simulations)

[https://cyberbotics.com/doc/guide/tutorial-8-using-ros](https://cyberbotics.com/doc/guide/tutorial-8-using-ros)



And each Webots node has a `ROS` tab that serves as a ROS API reference, e.g.:

[https://cyberbotics.com/doc/reference/distancesensor?tab-language=ros#distancesensor-functions](https://cyberbotics.com/doc/reference/distancesensor?tab-language=ros#distancesensor-functions)



In case you choose to switch to ROS2 the documentation is here:

[https://github.com/cyberbotics/webots\_ros2/wiki](https://github.com/cyberbotics/webots_ros2/wiki)

##### j-ub 12/03/2020 15:33:48
I have already made the tutorials anyway I guess I should dedicate a bit more time understanding how those examples work.. The biggest problem I have I think is I don't really understand how all is "inter-connected". For example, could you tell me how the nodes ros\_controller.py and ros\_python.py work together and why in this case the controller is setted up as a extern controller? And.. sorry.., last question:) could I set in this example (webots\_ros\_python) the controller field as ros controller and make it work somehow? P.S.: I think I am fine with ROS1.


probably the questions need a wide explanation.. maybe due to my lack of knowledge in this subject.. anyway whatever info or ideas for a better understanding will be gladly taken. thanks again

##### Darko Lukić [Cyberbotics] 12/03/2020 15:41:06
> For example, could you tell me how the nodes ros\_controller.py and ros\_python.py work together

`ros_controller.py` is an example of a ROS node, not relavant to Webots. It just makes the robot do something.

 `ros_python.py` is a ROS driver for Webots. It "converts" a Webots API (a part of the API relavant to your robot) to a ROS interface.


> could I set in this example (webots\_ros\_python) the controller field as ros controller and make it work somehow?

Yes. Just make sure the ROS client libraries can be included (`rospy`, `std_msgs` and similar).


Under-the-hood it looks something like this:

```md
             `ros_controller.py`
                      |
               (TCPROS/UDPROS) 
                      |      
               `ros_python.py`
                      |
(Webots protocol based on a shared memory and pipes)
                      |
               Webots simulator
```

##### j-ub 12/03/2020 16:00:51
Ok, that was very revealing. thanks `@Darko Lukić` for clarifying those many doubts, now I have some work waiting for me 😉

##### Darko Lukić [Cyberbotics] 12/03/2020 16:03:23
Great, let us know if we can help you with something else 🙂

##### j-ub 12/03/2020 16:05:58
Sure, I will. Have a nice evening!

##### Darko Lukić [Cyberbotics] 12/03/2020 17:18:36
Thanks, have a nice evening!

##### j-ub 12/04/2020 14:18:04
Hello! I’m here again luckily faster than I guessed. I figured how to make it work as a .py node launched with ROS+ extern controller. I made a simple controller for the mavic2pro robot which is only setting the propellers velocity and getting the imu values which i want to print in the console (webots console or ubuntu terminal..)


The point is when I’m trying to print anything (before the main loop or inside the main loop) I can’t see it nowhere and I guess it is been printed somewhere.. Could I have some help about this matter?



Thanks in advance

##### Darko Lukić [Cyberbotics] 12/04/2020 15:31:29
The external Webots controller doesn't print to Webots console, but to the terminal from which it is launched. Then you should check whether the standard output is redirected to `screen`:

```
output="screen"
```

[http://wiki.ros.org/roslaunch/XML/node](http://wiki.ros.org/roslaunch/XML/node)

##### j-ub 12/04/2020 15:48:49
Oh! That is just way easier than the thing i was trying to do. Thanks again `@Darko Lukić`


I was trying to make the .launch file openning another .py script that could print all in a new terminal.. So.. thanks:)

##### Diego Rojas 12/07/2020 19:26:28
Is it possible to change a robot end effector dynamically during a running simulation? I currently have three end effectors for my robot and I need those three tools to complete a robot repair in simulation. I want to change the robot tool while the simulation is running to demonstrate a complete robotic repair. Currently, I have to restart the simulation and load a new end effector with controller every time I want to switch EE.

##### Olivier Michel [Cyberbotics] 12/08/2020 06:36:15
Yes, this is possible using a supervisor to remove the node corresponding to the tool from the tool slot and add a new node corresponding to the new tool in the tool slot. You will however need to use the latest nightly builds of Webots R2021a.

##### Diego Rojas 12/08/2020 06:43:07
`@Olivier Michel` Sounds great! This may be a silly question, but is Webots R2021a passing on Ros2 foxy? I have ros2, moveit2, working with the universal packages in webots R2019b. Are the ros2\_universal\_robot packages the same in R2021a?

##### Olivier Michel [Cyberbotics] 12/08/2020 06:46:09
Yes, exactly the same.

## 2021

##### pnaraltnsk 01/02/2021 21:48:12
Hi, I am using webots for my graduation project and I am working on the Nao robot. I am trying to add pen node to my robot to mark the robot's walking path but for some reason, the pen node doesn't write. I added pen node to my robot's leftFootSlot and exactly like in pen.wbt example. Could you please help me out with this situation? Or do you know any other ways to mark the robot's walking path?

##### Stefania Pedrazzi [Cyberbotics] 01/04/2021 07:12:22
`@pnaraltnsk` your question has already been answered in the `technical-questions` channel.

##### duct 01/12/2021 15:37:04
are there any debugging tools available in webots? Like step through code, etc.

##### Olivier Michel [Cyberbotics] 01/12/2021 16:41:00
Yes, you can use gdb (although it's not fully integrated into Webots).

##### prophile 01/21/2021 22:58:17
Hello, your documentation currently looks like this:
%figure
![unknown.png](https://cdn.discordapp.com/attachments/565155720933146637/801948818329305088/unknown.png)
%end


we've reproduced in a number of different browsers and OSs

##### TheOrangeOne 01/21/2021 22:59:05
> Package size exceeded the configured limit of 50 MB. Try [https://github.com/cyberbotics/webots/tree/released/docs/css/webots-doc.css](https://github.com/cyberbotics/webots/tree/released/docs/css/webots-doc.css) instead.

##### prophile 01/21/2021 23:00:09
(Because [https://cdn.jsdelivr.net/gh/cyberbotics/webots@released/docs/css/webots-doc.css](https://cdn.jsdelivr.net/gh/cyberbotics/webots@released/docs/css/webots-doc.css) is returning a 403)


We are not entirely sure that this is intended behaviour


so thought we'd let you know

##### Wasabi Fan 01/22/2021 02:48:00
I'm seeing the same thing as above. The documentation is currently broken.


It seems (?) this has fixed itself since. 🎉


No, never mind, the reference is still definitely borked 🙁

##### Olivier Michel [Cyberbotics] 01/22/2021 08:29:30
I cannot reproduce this problem. For me [https://cdn.jsdelivr.net/gh/cyberbotics/webots@released/docs/css/webots-doc.css](https://cdn.jsdelivr.net/gh/cyberbotics/webots@released/docs/css/webots-doc.css) works. Can you try again?

##### TheOrangeOne 01/22/2021 13:04:34
Seems to be working on now, perhaps an issue with the CDN

##### Olivier Michel [Cyberbotics] 01/22/2021 13:41:31
Probably. Anyhow thank you for reporting it and for your feedback.

##### ahforoughi 01/26/2021 20:59:48
Hi guys is there any sample robotic arm in webots that use to train with a actor-critic algorithm!?

##### Darko Lukić [Cyberbotics] 01/27/2021 07:48:46
`@ahforoughi` 

Here is a tutorial about Actor-Critic algorithm and Open AI Gym:

[https://www.tensorflow.org/tutorials/reinforcement\_learning/actor\_critic](https://www.tensorflow.org/tutorials/reinforcement_learning/actor_critic)



and here is a middleware for Open AI Gym and Webots:

[https://github.com/aidudezzz/deepbots](https://github.com/aidudezzz/deepbots)

(paper: [https://link.springer.com/chapter/10.1007/978-3-030-49186-4\_6](https://link.springer.com/chapter/10.1007/978-3-030-49186-4_6))



Hope this helps. We will be happy to see your project that demonstrates Actor-Critic algorithm in Webots.

##### Luiz Felipe 02/02/2021 10:28:14
`@ahforoughi` I am using DDPG for continuous control with Webots... With the new fast mode it seems to work fine... My tip would be for you to use the input of a position controller or a torque controller as the action of your actor-critic algorithm

##### HANEEN AL ALI 02/04/2021 12:35:12
hello, i want to build end effector for the robot arm like the picture below. i added a hinge joint and i want to build the two finger. should i choose a group to build link1( shape box) or should i choose soild first??. Can u please help me by explaining how can i build these part?


This is the design i want to implement
%figure
![end.jpg](https://cdn.discordapp.com/attachments/565155720933146637/806865642158161920/end.jpg)
%end

##### Stefania Pedrazzi [Cyberbotics] 02/08/2021 07:11:32
Hi, link1 should be a Solid node.

Here is an example of gripper: [https://www.cyberbotics.com/doc/guide/khepera3#khepera3\_gripper-wbt](https://www.cyberbotics.com/doc/guide/khepera3#khepera3_gripper-wbt)

The gripper  model is saved in a PROTO file. But if you select it, tight-click on it to open the context menu and choose the "Convert to Base Node(s)" options then you will be able to check the internal structure directly from the Webots scene tree.

##### HANEEN AL ALI 02/10/2021 15:20:16
`@Stefania Pedrazzi` thank you so much for ur reply.  Can u explain why link 1 should be a solid node, pleased? I choose it as transform node

##### Stefania Pedrazzi [Cyberbotics] 02/10/2021 15:24:37
You can define link 1 in a `Transform` node, but between the `HingeJoint` node and the link 1 node you need a `Solid` node because the `HingeJoint.endPoint` field expects a `Solid` or derived node.

##### HANEEN AL ALI 02/10/2021 17:08:21
I went to khepera3 but I couldn't find the model for khepera3\_gripper. I just found Khepera3 robot with a two- wheeled.



Please please can u tell where I can find the model with the gripper?

##### Chernayaten 02/10/2021 18:20:25
`@HANEEN AL ALI`  You're looking in ..\Webots\projects\robots\k-team\khepera3\worlds and you can't find the gripper wbt file? I found it in my installation

You can probably copy missing files from here [https://github.com/cyberbotics/webots/tree/master/projects/robots/k-team/khepera3](https://github.com/cyberbotics/webots/tree/master/projects/robots/k-team/khepera3)

##### HANEEN AL ALI 02/10/2021 20:10:19
`@Chernayaten` ya, it is this one i am looking for. so i can have an idea how to build my design. however i do know how to add it to the robot node, do you have an idea on how to add it?

##### Chernayaten 02/10/2021 20:21:53
I do not know how to use grippers. If I wanted to learn them I would add a khepera with a gripper and then do what stefania suggested, convert to base nodes so that I can study how its done and mimic it

##### Stefania Pedrazzi [Cyberbotics] 02/11/2021 07:25:25
In the Webots samples library there is a world called `khepera3_gripper.wbt`. You can find it by openining the File > Open Sample World.. dialog and type the world name.

The gripper is specified in a separated PROTO called `Khepera3_Gripper`. You can added it to any Robot node:

1. Select a `children` or `*Slot` (in case of PROTO robot node) fields

2. Click the "Add node" button

3. Type in the "Find" text field "Khepera3\_Gripper" and select it

##### BeastFromTheEast 02/24/2021 14:52:33
Is documentation page down for anyone else atm?

##### DDaniel [Cyberbotics] 02/24/2021 14:52:50
yes, looking into it at the moment

##### BeastFromTheEast 02/24/2021 14:53:03
Thank you

##### DDaniel [Cyberbotics] 02/24/2021 14:58:32
`@BeastFromTheEast` should be back now

##### Elizaveta\_Potemkina 03/02/2021 17:18:46
Hi guys, I'm looking for the proto file for the Sharp GP2Y0A02YK0F sensor - where in the docs would I be able to find it?

##### Chernayaten 03/02/2021 17:33:07
Webots\projects\devices\sharp\protos is where mine is located


`@Elizaveta_Potemkina`

##### Elizaveta\_Potemkina 03/02/2021 17:33:23
Thanks, just found it actually!

##### Shyam 03/20/2021 19:58:06
is there something wrong with the documentation page on website?
%figure
![unknown.png](https://cdn.discordapp.com/attachments/565155720933146637/822921967689662489/unknown.png)
%end

##### Harun KURT 03/20/2021 20:03:57
Yes , same with me this documentation website

##### Olivier Michel [Cyberbotics] 03/22/2021 07:26:31
I believe this is now fixed.

##### Shyam 03/22/2021 10:37:54
Yes, thank you for the update `@Olivier Michel`

##### Westin 03/24/2021 15:49:09
Is anyone else having issues with the docs page?
%figure
![unknown.png](https://cdn.discordapp.com/attachments/565155720933146637/824308871422017536/unknown.png)
%end

##### Olivier Michel [Cyberbotics] 03/24/2021 15:50:50
Can you check again now?

##### Westin 03/24/2021 15:51:01
Yes its working, thanks.


There is also an issue in the webots download link. Pressing the drop down button gets you there, but the main button gets a 404.
%figure
![unknown.png](https://cdn.discordapp.com/attachments/565155720933146637/824309651982123028/unknown.png)
%end

##### Olivier Michel [Cyberbotics] 03/24/2021 15:53:14
Strange, I don't get any 404 with the main button...


From which browser are you trying this?


The "NaN undefined NaN - undefined" seems to indicate that our Javascript is unable to determine your platform (Window, macOS or Linux).


Which is your operating system?

##### Westin 03/24/2021 15:56:25
I'm not having the issue now. I tried on Edge and Chrome on Windows 10 and got the same result each time.

##### Olivier Michel [Cyberbotics] 03/24/2021 15:57:13
Do you mean the issue disappeared suddenly?

##### Westin 03/24/2021 15:59:40
Yes I loaded the page again after a few minutes and it displays properly.

##### Olivier Michel [Cyberbotics] 03/24/2021 15:59:56
Strange...

##### Westin 03/24/2021 16:00:39
Yep.

##### reinaldobianchi 04/06/2021 13:04:53
Hi. I have a doubt about the Sensors on the Pioneer AT3. Is the figure on page [https://cyberbotics.com/doc/guide/pioneer-3at](https://cyberbotics.com/doc/guide/pioneer-3at) wrong?

It looks like the sensors that are in front should be in the back...

Sensors 0 to 7 should be in the back, and sensors 8 to 15 in the front, no?

I also think that the Front and Back views of the robot are switched...


This is wrong for the Pioneer 3 DX and AT

##### Srivastav\_Udit 04/08/2021 06:46:44
Is there any particular reason why the sensors orientation on the epuck is the way it is?

##### Olivier Michel [Cyberbotics] 04/08/2021 06:47:18
It corresponds to the orientation on the real robot.

##### Stefania Pedrazzi [Cyberbotics] 04/08/2021 06:57:14
Hi, the figure on the documentation is correct: sonar sensors 0 to 7 are in the front. This robot was calibrated with the real one years ago.

But I checked again and all the datasheets that I could find about the Adept Pioneer 3 are still mentioning that sensors 0 to 7 are in the front and sensors 8 to 15 in the back.

Do you have a different robot datasheet mentioning a different sonar sensors position?

##### reinaldobianchi 04/08/2021 11:01:03
Hi. The datasheets indeed shows that sonars 0 to 7 are in front of the real robot. But using it in Webots, we get the data from the back ring. I think that in the model of the Pioneer 3 AT the sonar ring was rotated 180 degrees... just run the code I sent and you will see that...

##### Stefania Pedrazzi [Cyberbotics] 04/08/2021 11:14:13
I just checked the sensors position in the simulation and their response to object detection and sensors 0-7 correctly detect objects in the front of the robot. You can see it in this video.
> **Attachment**: [pioneer3at\_sensors.mp4](https://cdn.discordapp.com/attachments/565155720933146637/829675497473441802/pioneer3at_sensors.mp4)

##### reinaldobianchi 04/10/2021 20:46:00
Thanks! Now I finally understand how it works.

##### ShuffleWire 05/05/2021 23:49:55
In the coding style page [https://github.com/cyberbotics/webots/wiki/CPP-Coding-Style](https://github.com/cyberbotics/webots/wiki/CPP-Coding-Style), the first link in #CS300  [https://github.com/cyberbotics/webots/blob/master/.clang-format](https://github.com/cyberbotics/webots/blob/master/.clang-format) is dead. But I wasn't comfortable to open an issue just for that...

##### Olivier Michel [Cyberbotics] 05/06/2021 05:31:44
Thank you for reporting this. I just fixed it.

##### mmoralesp 05/07/2021 15:49:25
Hello Everyone!,  I am working on a project for my university on ROS and Webots, I am trying to control two epuck in the same Webots environment with ROS but I am not able to make them work, as if I can do it with only one epuck. I would like to know if anyone has tried to do this and if you could help me thanks.

##### Darko Lukić [Cyberbotics] 05/10/2021 09:20:53
It should work with multiple robots without problems. To each robot, the `ros` controller adds an unique prefix to all topics and services. What was the issue?

##### Azhagan 05/12/2021 14:42:49
hello


I am azhagan, and i am new to webots , how can i start with it

##### DDaniel [Cyberbotics] 05/12/2021 15:10:04
`@Azhagan` Hi, you can start by installing it [https://cyberbotics.com/doc/guide/installing-webots](https://cyberbotics.com/doc/guide/installing-webots), then follow the "getting started" guide to learn how to navigate the interface: [https://cyberbotics.com/doc/guide/getting-started-with-webots](https://cyberbotics.com/doc/guide/getting-started-with-webots), and finally do the tutorials: [https://cyberbotics.com/doc/guide/tutorials](https://cyberbotics.com/doc/guide/tutorials).

##### Azhagan 05/12/2021 15:52:12
thanks !!

##### Chrimo 05/12/2021 22:04:43
Hi all, is there any example for using GPS with ros2/webots available ? TIA

##### raerae 05/13/2021 09:47:08
Hi guys, I'm new here. I just want to ask, is there a possible method to export Solidworks model to Webots that will include its original appearance?

##### Darko Lukić [Cyberbotics] 05/14/2021 06:34:50
No, but if you include a GPS device in your PROTO you should be getting `NavSatFix` messages. I guess you tried the `webots_ros2` package:

[https://github.com/cyberbotics/webots\_ros2](https://github.com/cyberbotics/webots_ros2)

##### Affonso 05/14/2021 19:36:57
Hi, I have a doubt about HingeJoints, what parameters I use to set the position of joinParameters?

##### DDaniel [Cyberbotics] 05/14/2021 19:44:23
`@Affonso` Hi, the current position of the HingeJoint is defined by the field `position` inside the `HingeJointParameters` node. If you intend to manually change with a text editor (changing the world file directly) you need to remember to also change the translation/rotation of the corresponding `endPoint` Solid to keep things consistent. If instead you change it from the interface, it automatically updates the solid as well.

##### mmoralesp 05/14/2021 21:34:11
Hi, the problem is when I start the launch and then i start the publisher with the velocity, no robot moves, but when there is only one robot it moves.

##### Darko Lukić [Cyberbotics] 05/17/2021 06:42:39
Can you share more details? Can you list the topics (`rostopic list`)?

##### BlueShrapnel 05/17/2021 06:42:44
Okay

##### mmoralesp 05/17/2021 21:13:59
Hi, im using ros2, with only one robot (epuck) it works find, the robot moves on


This is the scenario
%figure
![Captura_de_pantalla_de_2021-05-17_23-21-31.png](https://cdn.discordapp.com/attachments/565155720933146637/843961774293385216/Captura_de_pantalla_de_2021-05-17_23-21-31.png)
%end


When i launch the vel publisher whit only one robot in the scenario it works well


but with two, it doesn't work

##### Darko Lukić [Cyberbotics] 05/18/2021 07:22:34
You can check this example:

[https://github.com/cyberbotics/webots\_ros2/blob/master/webots\_ros2\_demos/launch/armed\_robots.launch.py](https://github.com/cyberbotics/webots_ros2/blob/master/webots_ros2_demos/launch/armed_robots.launch.py)



Does your launch file looks similar?

##### TheGiant 05/18/2021 10:35:13
`@Olivier Michel` about : [https://github.com/cyberbotics/webots/issues/3075](https://github.com/cyberbotics/webots/issues/3075), I do actually enjoy offline doc 🙂 Maybe add a button to get it offline in one go ? And then open it/browse it in a regular browser. Additionally, I love the "Help..." button when right click on an item, which bring immediately to the right doc page 🙂

However, I understand that it's rather heavy, and removing the viewer could be a nice cleanup.

##### mmoralesp 05/18/2021 17:11:22
Hi, this is my launcher
%figure
![unknown.png](https://cdn.discordapp.com/attachments/565155720933146637/844260892518514758/unknown.png)
%end


For set the velocity i have another controller that i launch from another terminal


but only works when i had a unique robot

##### Darko Lukić [Cyberbotics] 05/19/2021 07:35:02
It should be `executable='driver'` for both robots and you should verify whether the robot names (`--webots-robot-name`) match the names in the world file.

##### mmoralesp 05/19/2021 15:27:43
Hi `@Darko Lukić` , thanks a lot for your help, it works for me and now the robots get the velocity and move

##### medrimonia 05/21/2021 13:00:05
Hi everyone, I am under the impression that using the function `wb_supervisor_field_import_mf_node_from_string` only support import of PROTO files listed in the `Webots Projects` and not from the PROTO nodes from the `Current Project`. Am I right and is it the expected behavior? I did not found anything related to that in the documentation and that was not very intuitive to me.

##### Maël Wildi [Cyberbotics] 05/21/2021 13:25:02
Hi `@medrimonia`, it should be possible to import PROTO from your `Current Project` using `wb_supervisor_field_import_mf_node_from_string`. Do you get any error on your side ?

##### medrimonia 05/21/2021 13:29:30
I systematically got the following error while it was located in the `protos` folder of my active project: `ERROR: Skipped unknown 'XXX' node or PROTO.`  (I tried several different robots for this). Moving the proto inside a project in the `WEBOTS_HOME` solved this.


To reduce the risk that my folder structure was inappropriate or something similar I just checked and I was able to see the PROTO file when adding the robot through the GUI (listed in current project)

##### DDaniel [Cyberbotics] 05/21/2021 13:35:44
Just to be sure, does the name of the file itself match the name inside the proto file?

##### medrimonia 05/21/2021 13:36:14
My bad... I noticed the tree structure of my project was still invalid... I had the world listed in a directory named `world` and not in a directory named `worlds` changing the name of the directory did fix the issue...


(sorry for the invalid comment then, I *thought* I did enough preliminary checks before asking it)

##### Maël Wildi [Cyberbotics] 05/21/2021 13:40:04
No problem!

##### KC 05/22/2021 17:17:52
Hi

Can anyone recommend my some good resources on how can I add grippers or something like that to an existing robot in Webots? (Like adding a robotic arm to a Khepera IV robot)

##### DDaniel [Cyberbotics] 05/24/2021 15:51:22
`@KC` Hi, the `khepera3_gripper` robot available in the sample worlds has a gripper, you can take inspiration from that I suppose

##### Affonso 06/01/2021 17:47:51
Hey, I'm working on a robot for a competition and we are using Webots to simulate that robot, as it is very important to control the speed of the robot, we want to know how to convert pwm to speed in the simulator

##### Darko Lukić [Cyberbotics] 06/02/2021 07:21:46
One approach would be to establish a relation between voltage (PWM) and torque of the motor. So, based on the real-world measurements you should get `f(voltage) -> torque`. Then you can simply control a torque of the motor using `wb_motor_set_torque`:

[https://cyberbotics.com/doc/reference/motor?version=develop#wb\_motor\_set\_torque](https://cyberbotics.com/doc/reference/motor?version=develop#wb_motor_set_torque)



Converting PWM to speed is probably not a good idea since a load on the motor may vary (except the PWM controls a set-point).

##### birju 06/20/2021 02:12:36
INFO: emitter\_receiver: Starting controller: C:\Users\Administrator\AppData\Local\Programs\Webots\projects\samples\devices\controllers\emitter\_receiver\emitter\_receiver.exe

INFO: emitter\_receiver: Starting controller: C:\Users\Administrator\AppData\Local\Programs\Webots\projects\samples\devices\controllers\emitter\_receiver\emitter\_receiver.exe

WARNING: emitter\_receiver: The process crashed some time after starting successfully.

WARNING: 'emitter\_receiver' controller crashed.

WARNING: emitter\_receiver: The process crashed some time after starting successfully.

WARNING: 'emitter\_receiver' controller crashed.





how can i solve this error 

once i clean and make then it worked for one day 

but its again crashing 

what should i do?

##### Stefania Pedrazzi [Cyberbotics] 06/21/2021 06:00:33
You should debug your controller and understand what is causing the crash.

If you don't change anything else on your system, then it could be  a problem due to memory management.

##### Maximo Cansino Mateo 06/22/2021 19:11:41
Hello! does anyone here knows where I can find the fields and the map for self driving cars?

##### Darko Lukić [Cyberbotics] 06/23/2021 06:43:11
You can try the sample worlds by clicking `File > Open Sample Worlds...` and selecting worlds under the `vehicles` item. Here is what you can expect:

[https://www.cyberbotics.com/doc/automobile/worlds](https://www.cyberbotics.com/doc/automobile/worlds)

##### Maximo Cansino Mateo 06/23/2021 13:40:15
Thanks!!

##### Johan2021 06/24/2021 12:31:55
Hi all, when printing the position field of a jointParameters node and comparing it to the output values of a position sensor (inf accuracy, no noise) attached to a corresponding rotational motor (the position of the joint is controlled by this motor), these values are far apart. From the documentation ([https://cyberbotics.com/doc/reference/jointparameters?tab-language=python](https://cyberbotics.com/doc/reference/jointparameters?tab-language=python) and [https://cyberbotics.com/doc/reference/balljoint?tab-language=python#hidden-field-summary](https://cyberbotics.com/doc/reference/balljoint?tab-language=python#hidden-field-summary)) I understood that they should be the same, so would anyone know if there is something I am overlooking when comparing these values for the same joint?

##### DDaniel [Cyberbotics] 06/24/2021 12:36:22
`@Johan2021` Hi, you're comparing the sensor data to what? The other value you print it from the Webots code side or in a controller by accessing it through another mean like a supervisor? Could you provide a minimal example that shows this?

##### Johan2021 06/24/2021 12:53:00
I am indeed printing the jointParameters position field using a supervisor controller as shown below (Python). I also attached the relevant parts from both the world and proto file in info.proto.



> `robot_node = supervisor.getFromDef("ROBOT01")`

> `robot_ankle_node = robot_node.getFromProtoDef("Joint01")`

> `robot_field_ankle = robot_ankle_node.getField("position")`

> `print(" Ankle position %s" %robot_field_ankle.getSFFloat())`
> **Attachment**: [info.proto](https://cdn.discordapp.com/attachments/565155720933146637/857604222727356436/info.proto)

##### DDaniel [Cyberbotics] 06/24/2021 12:54:24
and what version of webots are you using?

##### Johan2021 06/24/2021 12:56:06
Webots R2021a Revision 1

##### DDaniel [Cyberbotics] 06/24/2021 13:20:10
`@Johan2021` just to be sure, a BallJoint has 3 position fields `position`, `position2` and `position3`, are you comparing them accordingly? From what you provided it seems you get the field `position` using the supervisor but the sensor is in `devices3`


It's likely that, I can't reproduce it otherwise in that version of webots. If the issue continues it might be better to open an issue about it with a minimal reproducible example (the bare minimum that shows the issue)

##### Johan2021 06/24/2021 14:42:06
The position field did indeed not point to the correct axis, my bad - now it corresponds to the sensor output🙂 . However, I am still wondering about the interpretation of this angle / position value. I am using the wb\_motor\_set\_position() commands to control a series of joints (never exceeding 3.14 rad), but the position sensor outputs a value of 4 rad that is not visually represented - could this be a PID issue or am I misinterpreting the position value?



The value also keeps increasing after I stop controlling the joints (noted as Transition\_Bent in the video) - thanks for your help!
> **Attachment**: [demo.mp4](https://cdn.discordapp.com/attachments/565155720933146637/857631681456766996/demo.mp4)

##### Joro 07/27/2021 20:20:04
Hi, i'm trying to visualice a rangefinder's image on rviz from webots but it looks like this, i want it in its black/white original colors, but the bgra8 format is the only one who works.
%figure
![unknown.png](https://cdn.discordapp.com/attachments/565155720933146637/869675531988262912/unknown.png)
%end

##### Darko Lukić [Cyberbotics] 07/28/2021 07:34:44
It is ROS 1?

##### Joro 07/28/2021 17:30:13
ros2

##### Darko Lukić [Cyberbotics] 07/29/2021 06:55:47
I have just tested. I put the range finder node in an arbitrary robot and the `webots_ros2` package automatically created a working topic. Do you use the `webots_ros2` package?

##### Joro 07/29/2021 15:05:00
yes, i already solved it, thanks for your help and interest

##### Spur 08/16/2021 10:01:40
Hey guys, I have two e-pucks running but they seem unable to detect eachother via by distance sensors and just collide, is there a way to make them detect eachother ?

##### Olivier Michel [Cyberbotics] 08/16/2021 11:56:21
They should see each other through distance sensors.

##### EvilOdil 08/19/2021 12:12:07
Are there any robotic courses (preferably a MOOC) that uses the webots to explain the concepts. I want to go deep down with complex things like integrating ot with ROS, image processing, segmentation, SLAM and many more.  I love to learn robotics and I can't wait till the university starts🙂. Please. I have already gone through the documentations and most of the YT tutorials.


Sorry for my English😶

##### Kumar 08/20/2021 03:22:56
Second what `@EvilOdil` is asking about.  I also would like to learn robotics concepts like SLAM and webots seems such an ideal platform to learn in

##### Darko Lukić [Cyberbotics] 08/20/2021 09:38:41
`Soft illusion` did Season of Docs with Cyberbotics, he covers some concepts with Webots:

[https://www.youtube.com/c/Softillusion/playlists](https://www.youtube.com/c/Softillusion/playlists)

##### Kumar 08/20/2021 18:56:29
Thanks `@Darko Lukić` Appreciate it - seems to be a good course aligned with what I was looking for

##### EvilOdil 08/20/2021 19:11:35
Thank you. I have gone through some videos in this channel and they are great. Please let me know if anybody knows about a Coursera or edx course on robotics based on webots.

##### Kumar 08/21/2021 15:14:17
I came across [https://www.coursera.org/specializations/robotics](https://www.coursera.org/specializations/robotics) in Coursera. I do not know whether they use webots, but seems to be a good course to learn robotics

##### EvilOdil 08/21/2021 15:32:43
Thank you. It looks interesting.

##### Kumar 08/21/2021 16:20:06
`@EvilOdil` - The Coursera course uses Matlab

##### EvilOdil 08/24/2021 14:51:55
Thanks brother

##### giaco\_mz 08/25/2021 10:48:28
is possible to have a pdf version of the webots documentation?

##### Isha 09/17/2021 15:09:36
<@&568329906048598039>  Webots documentation site doesn't seem to work.

##### Darko Lukić [Cyberbotics] 09/17/2021 15:10:11
It works for me

##### Stefania Pedrazzi [Cyberbotics] 09/20/2021 06:24:19
No, the documentation in only available online.

##### Mlungost 09/30/2021 09:02:52
trying to download the Cyberbotics' Robot Curriculum.. does anyone have a working link or copy?
%figure
![unknown.png](https://cdn.discordapp.com/attachments/565155720933146637/893060315972001802/unknown.png)
%end

##### Olivier Michel [Cyberbotics] 09/30/2021 09:04:00
[https://en.wikibooks.org/wiki/Cyberbotics%27\_Robot\_Curriculum](https://en.wikibooks.org/wiki/Cyberbotics%27_Robot_Curriculum)

##### Mlungost 09/30/2021 09:08:27
thank you.  do you have a PDF version? the PDF version link on the website is broke

##### Olivier Michel [Cyberbotics] 09/30/2021 09:09:33
[https://upload.wikimedia.org/wikipedia/commons/3/3d/Cyberbotics%27\_Robot\_Curriculum.pdf](https://upload.wikimedia.org/wikipedia/commons/3/3d/Cyberbotics%27_Robot_Curriculum.pdf)

##### Mlungost 09/30/2021 09:10:04
thank you.

##### mironix<inactive> 10/16/2021 15:36:06
hello i think i found a bug in the doc  - i think this should not be AP but API
%figure
![unknown.png](https://cdn.discordapp.com/attachments/565155720933146637/898957483480084541/unknown.png)
%end

##### Olivier Michel [Cyberbotics] 10/16/2021 15:40:11
Yes, can you please propose a fix, it should easy from the page where you found the bug, by following the link:
%figure
![unknown.png](https://cdn.discordapp.com/attachments/565155720933146637/898958508203069511/unknown.png)
%end


Click on "Contribute on GitHub!" link.

##### mironix<inactive> 10/16/2021 15:42:07
oh ok - sorry there's so many constant prompts nowdays that i tend to miss those 🙂

##### Olivier Michel [Cyberbotics] 10/16/2021 15:42:25
No problem. Your contribution is welcome.

##### mironix<inactive> 10/16/2021 15:46:03
[https://github.com/cyberbotics/webots/pull/3789](https://github.com/cyberbotics/webots/pull/3789)

##### BananaJuic3 10/25/2021 08:56:49
I got a question regarding the **Position Sensor**


For a rotational Positional Sensor, it is stated to be expressed in [rad] not [rad/s]


I normalized my values with (2*pi)

but for some reason values still exceeds 1.0 after normalization



%figure
![unknown.png](https://cdn.discordapp.com/attachments/565155720933146637/902119142193242122/unknown.png)
%end



%figure
![unknown.png](https://cdn.discordapp.com/attachments/565155720933146637/902119213488017468/unknown.png)
%end

##### Dung Pie +10 11/15/2021 15:35:57
hello, I have a question, is there such a thing as a motion editor? I'm using R2021b and I can't seem to find it anywhere

##### Olivier Michel [Cyberbotics] 11/15/2021 16:17:15
No, there is no motion editor (except your favorite text editor 😉 or custom python script).
<<<<<<< HEAD
=======

##### Tosidis 11/24/2021 13:03:39
Hello, is there a way to change the coordinate system of an object? (e.g. mavic2Pro)
>>>>>>> ecf8d874
<|MERGE_RESOLUTION|>--- conflicted
+++ resolved
@@ -2270,9 +2270,6 @@
 
 ##### Olivier Michel [Cyberbotics] 11/15/2021 16:17:15
 No, there is no motion editor (except your favorite text editor 😉 or custom python script).
-<<<<<<< HEAD
-=======
 
 ##### Tosidis 11/24/2021 13:03:39
 Hello, is there a way to change the coordinate system of an object? (e.g. mavic2Pro)
->>>>>>> ecf8d874
