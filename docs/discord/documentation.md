# Documentation

This is an archive of the `documentation` channel of the [Webots Discord server](https://discordapp.com/invite/nTWbN9m).

## 2019

##### Flo 05/17/2019 10:03:53
Dear All, is it possible in webots to make the floor reflect (like a mirror) ?

##### David Mansolino [Cyberbotics] 05/17/2019 10:04:43
Hi, have you looked at the mirror object? [https://www.cyberbotics.com/doc/guide/object-mirror](https://www.cyberbotics.com/doc/guide/object-mirror)


You can do something similar, the concept is quite simple, your floor need to be a robot node, have one camera and one display and to attache the camera to the display.


Alternatively you can simply set the roughness of the floor material to 0, but this will reflect only the background not dynamic object.

##### Flo 05/17/2019 10:07:16
ok thanks a lot David, I will check it out !

##### David Mansolino [Cyberbotics] 05/17/2019 10:07:25
You're welcome

##### Flo 05/17/2019 10:08:20
Will I be able to set  the display to be semi-transparent ? So that I can still see the floor under ?


something like they do here : [https://techcrunch.com/wp-content/uploads/2019/01/giphy-5.gif](https://techcrunch.com/wp-content/uploads/2019/01/giphy-5.gif)

##### David Mansolino [Cyberbotics] 05/17/2019 10:09:19
Yes, you simply need to set the 'transperency' of the display appearance to some non-null value

##### Flo 05/17/2019 10:09:25
perfect !

##### TH0 06/11/2019 18:12:50
Hi, there are some minor bugs in the webots tutorial java codes. how do you prefere reports about these mistakes?

##### AnnaLefay 06/11/2019 18:46:49
There are some in the C++ codes too I think.

##### David Mansolino [Cyberbotics] 06/12/2019 06:34:10
Hi `@TH0` and `@AnnaLefay`, please feel free to report them directly on our Github repository as a new issue: [https://github.com/omichel/webots/issues](https://github.com/omichel/webots/issues)

If you want you can also fix them directly by yourself, when you are on the doc you should have a small 'Found an error? Contribute on GitHub!' link on th etop of the page.

##### yacinedz6 06/28/2019 17:45:03
hi, how can i use or download the khepera 4 presentation in the photo to use it in presentation
%figure
![unknown.png](https://cdn.discordapp.com/attachments/565155720933146637/594221742008827921/unknown.png)
%end

##### Olivier Michel [ROS 2 Meeting-Cyberbotics] 07/01/2019 06:29:15
Hi, you can make a screenshot of this page, you are free to use this for your presentations. Or you can link your presentation directly to this web page.

##### Luiz Felipe 07/10/2019 11:25:27
Hello everyone, the webots from the 2019 version is open source. Does a license is still required for older version of webots? Or they are also open source from nwo on?

##### David Mansolino [Cyberbotics] 07/10/2019 11:25:46
Hi


Webots is open source and does not require any license since the R2018a version


previous versions still require a license

##### Luiz Felipe 07/10/2019 11:26:25
thank you 😃

##### David Mansolino [Cyberbotics] 07/10/2019 11:26:32
You're welcome

##### HiguchiNakamura 08/30/2019 10:43:46
Hi, what is the Java variant for setMode function in Robot class?


Only getMode is listed


[https://cyberbotics.com/doc/reference/robot?tab=java#wb\_robot\_set\_mode](https://cyberbotics.com/doc/reference/robot?tab=java#wb_robot_set_mode)

##### David Mansolino [Cyberbotics] 08/30/2019 10:50:46
Hi `@HiguchiNakamura`, let me check.

##### HiguchiNakamura 08/30/2019 10:51:17
OK

##### David Mansolino [Cyberbotics] 08/30/2019 10:55:21
I just checked and the function `setMode` is indeed available in Java too, the Python and Java documentation are missing this fucntion, we will add it as soon as possible, thank you for noticing this.

##### HiguchiNakamura 08/30/2019 10:56:48
Okey, thank you

##### David Mansolino [Cyberbotics] 08/30/2019 10:58:05
You're welcome

##### NaoTeam28 09/23/2019 08:36:37
Hello Guys, 



we got a problem. 



public void setMode(int mode, SWIGTYPE\_p\_void arg);



what do we have to insert for SWIGTYPE\_p\_void arg? We want to switch from Simulated to remote control. We have a real NAO here so we want to run it in real life

##### Stefania Pedrazzi [Cyberbotics] 09/23/2019 09:17:25
Hi `@NaoTeam28` , as explained in the documentation ([https://www.cyberbotics.com/doc/reference/robot?version=fix-contact-properties-doc&tab=c#wb\_robot\_set\_mode](https://www.cyberbotics.com/doc/reference/robot?version=fix-contact-properties-doc&tab=c#wb_robot_set_mode)) `arg` is the argument that will be passed to the remote control `wbr_start` function.


As far as I know there is no default remote controller plugin in Webots for the NAO robot. But you can write your own: [https://www.cyberbotics.com/doc/guide/controller-plugin?tab=c#remote-control-plugin](https://www.cyberbotics.com/doc/guide/controller-plugin?tab=c#remote-control-plugin)

##### HiguchiNakamura 09/24/2019 12:24:54
Hi is there an example for other Robots so I can make it for nao in java

##### Fabien Rohrer [Moderator] 09/24/2019 12:25:12
Hi,


You may find a java example in WEBOTS\_HOME/projects/languages/java/worlds/example.wbt


You can find Nao examples in this directory\_ WEBOTS\_HOME/projects/robots/softbank/nao


There is currently no example of Nao controller written in Java.


But it's indeed possible to write a Java controller for the Nao.


Does this answer your question?

##### Stefania Pedrazzi [Cyberbotics] 09/25/2019 06:21:48
`@HiguchiNakamura` , if you are referring to the remote-control plugin, then it is not possible to write it in Java but only in C.

##### HiguchiNakamura 09/25/2019 12:23:29
`@Stefania Pedrazzi` for every robot only in c or is it just the case for NAO

##### David Mansolino [Cyberbotics] 09/25/2019 12:32:39
Yes, the remote control library should be written in C, but then the controller of the robot iteself can be written in any language.

Please find more information here:

  - [https://www.cyberbotics.com/doc/guide/transfer-to-your-own-robot#remote-control](https://www.cyberbotics.com/doc/guide/transfer-to-your-own-robot#remote-control)

  - [https://www.cyberbotics.com/doc/guide/controller-plugin#remote-control-plugin](https://www.cyberbotics.com/doc/guide/controller-plugin#remote-control-plugin)

##### HiguchiNakamura 09/25/2019 15:55:11
Seems like a lot to do. And there is realy no example for NAO? Not even code snippets? I am not that good in c/c++

##### elnaz 09/26/2019 16:25:23
Hi

does Webots work fine in macOS Mojave?

##### Fabien Rohrer [Moderator] 09/26/2019 19:02:56
Hi, yes it is tested every day in this OS.

##### SimonDK 10/01/2019 14:31:45
I use it in macos and it works great


In Tutorial 5 ([https://cyberbotics.com/doc/guide/tutorial-5-compound-solid-and-physics-attributes](https://cyberbotics.com/doc/guide/tutorial-5-compound-solid-and-physics-attributes)) the link to ODE ([http://ode-wiki.org/wiki/index.php?title=Manual](http://ode-wiki.org/wiki/index.php?title=Manual)), the website is full of advertisement and no documentation. One time I clicked it and it directly downloaded maccleaner which is a POS software. I think the link should be updated or removed.

##### David Mansolino [Cyberbotics] 10/01/2019 14:35:20
You are right, it seems this site is not the official one anymore. Thank you for the notice, we will correct this right now!

##### SimonDK 10/01/2019 14:40:20
Great, thank you for the fast reply `@David Mansolino`


I just remembered, in Tutorial 4 ([https://cyberbotics.com/doc/guide/tutorial-4-more-about-controllers](https://cyberbotics.com/doc/guide/tutorial-4-more-about-controllers)) where you make a new controller for simple obstacle avoidance, I believe the tutorial never mentions to actually add the new controller to the robot in the end. It just stops and concludes.

##### David Mansolino [Cyberbotics] 10/01/2019 14:45:48
You're welcome. The links have been updated here: [https://github.com/cyberbotics/webots/pull/945](https://github.com/cyberbotics/webots/pull/945)

They will be updated on the live version on the website in a few minutes.


> I just remembered, in Tutorial 4 ([https://cyberbotics.com/doc/guide/tutorial-4-more-about-controllers](https://cyberbotics.com/doc/guide/tutorial-4-more-about-controllers)) where you make a new controller for simple obstacle avoidance, I believe the tutorial never mentions to actually add the new controller to the robot in the end. It just stops and concludes.



Ok, I will check.


At the beginning, in the 'Hands on #1' it mentions:

>  Modify the controller field of the E-puck node in order to associate it to the new controller.



Is this what you were looking for ?

##### SimonDK 10/01/2019 15:24:08
Ah yes indeed, missed that. Fortunately I remembered how to do it from one of the previous tutorials 🙂 A suggestion. It would be more intuitive if all "Hands on" followed the style of numbered bullet lists instead of just a full paragraph text. Besides that, I think the tutorials are great, love them!

##### NaoTeam28 10/17/2019 09:27:37
The developers of the NAO specify an effective cone of 60°, but in the Webots documentary it is 45°. The DistanceSensor.getAperture() function returns the value 1.04 in radians, which is 60° in degrees.



What is meant by 45°?

##### Fabien Rohrer [Moderator] 10/17/2019 09:32:28
Hi, could you give us the link where you found 45°?


(The most recent doc about the Nao is there: [https://cyberbotics.com/doc/guide/nao](https://cyberbotics.com/doc/guide/nao) )

##### NaoTeam28 10/17/2019 09:34:49
[https://cyberbotics.com/doc/reference/distancesensor#sonar-sensors](https://cyberbotics.com/doc/reference/distancesensor#sonar-sensors)

##### Fabien Rohrer [Moderator] 10/17/2019 09:36:32
Ok I see...


There are 2 different angles in case of a sonar DistanceSensor.


The first one is given by the customizable DistanceSensor.aperture angle AT THE SENSOR POINT. In case of the Nao, it's 60°. This defines the opening angle of the cone of rays. Indeed a single sensor is modeled by several rays, shown in red if you enable the "View / Optional renderings / Show DistanceSensor rays".


The second one is specific to the sonar type, and is hard-coded in Webots to 45°. It defines the angle beyond which the rays are lost AT THE REFLECTION POINT.


It seems to match quite well the Nao specs. Do you understand better these 2 angles?

##### NaoTeam28 10/17/2019 09:46:45
is it rather the case that the NAO in webots, for example, only recognizes objects in these 45°?


The NAO has two such sensors. Do they together give about this 60°? It should overlap.

##### Fabien Rohrer [Moderator] 10/17/2019 09:49:49
Both NAO sonars have an aperture of 60°: [https://github.com/cyberbotics/webots/blob/revision/projects/robots/softbank/nao/protos/Nao.proto#L720](https://github.com/cyberbotics/webots/blob/revision/projects/robots/softbank/nao/protos/Nao.proto#L720)

##### NaoTeam28 10/17/2019 09:51:11
OK

##### Fabien Rohrer [Moderator] 10/17/2019 09:51:16
This means that at the sonar point, the rays are splitted along 60°.


The 45° occurs at another level, where the rays hit objects. It's like a property of the hit material.

##### NaoTeam28 10/17/2019 09:53:05
ok, thank you

##### BlackPearl 10/17/2019 10:04:56
`@Fabien Rohrer`  so can u explain what is the 45 degree now? Should we focus on 60 degree?

##### Fabien Rohrer [Moderator] 10/17/2019 10:08:17
I do my best to explain it 😉


A DistanceSensor in Webots is modeled internally as a set of rays.


These rays have an origin at the sensor location.


The maximum angle of these rays at the sensor location is given by the DistanceSensor.aperture field, in your case, 1.04 rad = 60°. This is a parameter defined in the Nao PROTO


When the rays hit objects, the rays are rejected if the angle between the ray and the hit material is above 45° => this is internal Webots stuff. I think you can forget this for now 😉


Is it more clear?

##### BlackPearl 10/17/2019 10:14:42
Ah ok, yes 

Thank you very much

##### HiguchiNakamura 10/27/2019 15:41:02
Hi. I think the inertial unit section  (function getRollPitchYaw) has wrong information. 



Some  axis are not correct at roll, pitch and yaw angle.


Pitch has something to do with y-axis, but in webots there are two axis mentioned. The first one is z-axis.


Yaw has something to do with z-axis but the documentation even doesn't include this


I'm not sure what's right now.

##### Stefania Pedrazzi [Cyberbotics] 10/28/2019 07:02:42
`@HiguchiNakamura`, you have to take into consideration that in Webots the up vector by default corresponds to the y-axis and not the z-axis as in other coordinate systems.


The "first" axis mentioned in the documentation corresponds to the rotation axis if the up (or gravity) vector is the default one (i.e. if the up vector corresponds to the y-axis)


then , for pitch and roll the description also specified that this is only true if the up (or gravity) vector is -y-axis

##### dreamerz 10/28/2019 07:08:03
How would you create a custom chassy

##### Stefania Pedrazzi [Cyberbotics] 10/28/2019 07:11:24
`@dreamerz` what do you mean exactly? a complete one including wheels or just a solid piece? 

Did you already look at the tutorials? [https://www.cyberbotics.com/doc/guide/tutorial-6-4-wheels-robot](https://www.cyberbotics.com/doc/guide/tutorial-6-4-wheels-robot)

##### dreamerz 10/28/2019 07:13:11
A complete one, is there a way to make tracks?

##### Stefania Pedrazzi [Cyberbotics] 10/28/2019 07:17:23
yes, here is the documentation of the Track node: [https://www.cyberbotics.com/doc/reference/track](https://www.cyberbotics.com/doc/reference/track)

##### dreamerz 10/28/2019 07:18:05
Thanks

##### Stefania Pedrazzi [Cyberbotics] 10/28/2019 07:18:31
and you can find a simple example in the distributed samples folder `projects/samples/devices/worlds/track.wbt`

##### JoanGerard 10/28/2019 17:25:02
Hello, I was trying to run an external robot controller but there is no <external> option while selecting the controller of my robot. I have the Webots R2019a version. 

Maybe this options is not available any more?
%figure
![Screen_Shot_2019-10-28_at_6.22.02_PM.png](https://cdn.discordapp.com/attachments/565155720933146637/638428024743657522/Screen_Shot_2019-10-28_at_6.22.02_PM.png)
%end

##### Tahir [Moderator] 10/28/2019 17:36:54
`@JoanGerard` this option is available in R2019b not in R2019a


check here [https://www.cyberbotics.com/doc/guide/running-extern-robot-controllers](https://www.cyberbotics.com/doc/guide/running-extern-robot-controllers)

##### JoanGerard 10/28/2019 17:49:50
Thanks `@Tahir` !

##### HiguchiNakamura 10/30/2019 16:47:51
Hello, I wanted to ask if the camera node of the NAO can be extended by a recognition node. But I don't find any children at NAO. So isn't it possible? When a Camera device has a Recognition node in its recognition field, it is able to recognize which objects are present in the camera image.

##### Fabien Rohrer [Moderator] 10/30/2019 16:48:52
`@HiguchiNakamura` Hi


Yes, it's possible.


But I think the simplest is to add a new Camera node (with the recognition feature) in the Nao.headSlot.


As-is, you will have a full control of the new camera fields.

##### HiguchiNakamura 10/30/2019 16:50:52
We want to stay as close as possible to the NAO (so no modifications). But this wouldn't be a mod?

##### Fabien Rohrer [Moderator] 10/30/2019 16:52:00
For sure this is a supplementary camera, but it could be defined exactly as the existing camera embedded in the Nao.


This is the simplest solution, but if this is problematic, you could also either:


- edit Nao.proto, and modify the Camera node as you wish:


[https://github.com/cyberbotics/webots/blob/revision/projects/robots/softbank/nao/protos/Nao.proto#L797](https://github.com/cyberbotics/webots/blob/revision/projects/robots/softbank/nao/protos/Nao.proto#L797)


- or explode the Nao.proto in your simulation (from the scene tree, right click on the Nao, and select "Convert to base nodes") Then the Camera node will be accessible. But the simulation modularity will be penalized 😉


Does this answer your question?

##### HiguchiNakamura 10/30/2019 16:56:48
I tried that out with "convert base node". The Controller wont work after that 😅 . It is planned to test it on a real NAO in the foreseeable future. If we modify, I can't tell if this work out in real life.


I think we're skipping the function.


But thanks

##### Fabien Rohrer [Moderator] 10/30/2019 16:59:34
Ok, so probably that modifying directly the Nao.proto is the best solution for your issue. (you can copy-paste the "protos" directory in your project to work on a local copy)

##### chamandana 11/07/2019 10:35:59
Can anyone give me an example to use RangeFinder in C?

##### David Mansolino [Cyberbotics] 11/07/2019 10:37:28
Hi `@chamandana` an example is distributed with Webots: [https://cyberbotics.com/doc/guide/samples-devices#range\_finder-wbt](https://cyberbotics.com/doc/guide/samples-devices#range_finder-wbt)

##### chamandana 11/07/2019 10:38:02
ah elaela


`@David Mansolino` Thanks, sorry for being ignorant lol

##### David Mansolino [Cyberbotics] 11/07/2019 10:41:35
`@chamandana` no problem, you're welcome

##### chamandana 11/07/2019 10:58:54
another problem, I've never worked with C on Webots. and printf() function doesn't seem to be working. (2019b).

##### Stefania Pedrazzi [Cyberbotics] 11/07/2019 11:06:07
`@chamandana` when using printf in C it is important to end the string with "\n" to force  flushing the buffer

##### chamandana 11/07/2019 11:08:02
many thanks.

##### thrilok emmadsietty 11/10/2019 23:48:26
i am new to this software where can i get the tutorials?

##### Hayden Woodger 11/10/2019 23:49:19
Hi there, I used and still use this website for interactive training 🙂 [https://robotbenchmark.net/](https://robotbenchmark.net/)


The first Tutorial on the Webots website is also a good one to learn  to get started 🙂 [https://cyberbotics.com/doc/guide/tutorials](https://cyberbotics.com/doc/guide/tutorials)

##### Marian 12/03/2019 13:00:16
hello

##### Fabien Rohrer [Moderator] 12/03/2019 13:00:37
`@Marian` Hi how could we help you?

##### nitrow 12/03/2019 14:26:37
Hello, it seems like [https://cyberbotics.com](https://cyberbotics.com) has been down for a while now, and thereby also the documentation. Maybe you can help me anyway.. I know that it is possible to download/install Webots through the terminal, can you tell me how?

##### David Mansolino [Cyberbotics] 12/03/2019 14:27:35
Hi `@nitrow`, your are right, we are currenlty updating our servers.


You can find a backup of the documentation here: [https://github.com/cyberbotics/webots/blob/revision/docs/guide/installation-procedure.md](https://github.com/cyberbotics/webots/blob/revision/docs/guide/installation-procedure.md)

##### nitrow 12/03/2019 14:28:22
Thanks a lot!

##### David Mansolino [Cyberbotics] 12/03/2019 14:28:28
You're welcome

##### nitrow 12/04/2019 18:56:32
This command doesn't seem to be working now that the servers are back up "curl -s -L [https://www.cyberbotics.com/Cyberbotics.asc](https://www.cyberbotics.com/Cyberbotics.asc) | sudo apt-key add -" Did it change to something else?

##### David Mansolino [Cyberbotics] 12/05/2019 07:18:43
Hi `@nitrow`, the server is back but we haven't restored everything yet.


For example this file is not available yet, but we are still working on it.


In the meantime you can download Webots directly here: [https://github.com/cyberbotics/webots/releases/tag/R2019b-rev1](https://github.com/cyberbotics/webots/releases/tag/R2019b-rev1)

##### laboris7440 12/05/2019 08:02:06
`@David Mansolino`  Thanks, just what I was looking for!

##### David Mansolino [Cyberbotics] 12/05/2019 08:03:06
`@laboris7440` you're welcome !

##### bsr.nur.bahadir 12/18/2019 19:40:43
Hello, need voice recognition documentation but I couldn't open it. And is there any example project for path planning? 🥺

##### David Mansolino [Cyberbotics] 12/19/2019 06:57:02
Hi `@bsr.nur.bahadir` which voice recognition documentation are you refeerig too? The Webots API provide text to speech but not voice recognition.

About path planninc, you can find some examples here: [https://en.wikibooks.org/wiki/Cyberbotics%27\_Robot\_Curriculum/Advanced\_Programming\_Exercises#Path\_planning\_](https://en.wikibooks.org/wiki/Cyberbotics%27_Robot_Curriculum/Advanced_Programming_Exercises#Path_planning_)[Advanced]

##### bsr.nur.bahadir 12/21/2019 17:51:01
I understand. Thank you so much 🙂

## 2020

##### David Mansolino [Cyberbotics] 01/03/2020 07:23:00
<@!647102363882225664>, unfortunately Webots doesn't support sound sensors for know.

But feel free to contribute to Webots to extend it and support sound sensors, here is the guidlines for adding new nodes (such as a microphone): [https://github.com/cyberbotics/webots/wiki/Adding-New-Node-and-API-Function](https://github.com/cyberbotics/webots/wiki/Adding-New-Node-and-API-Function)

##### TH0 01/05/2020 12:14:18
Hi, can you recommend a good webots tutorial for creating an own robot from 3d parts designed in a CAD programm (e.g. fusion 360)? I'm interessted if there is a good workflow for importing shapes and connecting all parts over joints without manually editing - for example the geometry details - in the proto files, because its so time consuming and not very efficient.

##### ClBaze 01/09/2020 10:47:35
There is a small mistake in the [https://cyberbotics.com/doc/guide/modeling#how-to-make-replicabledeterministic-simulations](https://cyberbotics.com/doc/guide/modeling#how-to-make-replicabledeterministic-simulations) doc.


"The number of threads used by the physics engine (ODE) can be changed either globally in the preferences or using the WorldInfo.basicTimeStep field"


I think it's WorldInfo.optimalThreadCount

##### Stefania Pedrazzi [Cyberbotics] 01/09/2020 10:54:19
`@ClBaze` Thank you for reporting this! I will fix it.

By the way you could also fix it directly in our GitHub repository: [https://github.com/cyberbotics/webots/blob/master/docs/guide/modeling.md](https://github.com/cyberbotics/webots/blob/master/docs/guide/modeling.md)

##### bsr.nur.bahadir 01/19/2020 14:26:48
Is there any instructions of using SUMO on Windows?

##### David Mansolino [Cyberbotics] 01/20/2020 06:57:55
Hi `@bsr.nur.bahadir` the sumo interface is described here: [https://cyberbotics.com/doc/automobile/sumo-interface](https://cyberbotics.com/doc/automobile/sumo-interface)


On Windows it should work the axact same way as on the other OS, do you have any specific issue?


It might be possibkle that the port used by default is not free on your computer, in that case you can simply change it by changign the `port` field of the `SumoInterface` node in the scene-tree.

##### bsr.nur.bahadir 01/20/2020 09:43:13
I was talking about SUMO Exporter  sorry but I solved thank you 🙂

##### 🍎小苹果🍎 01/21/2020 22:43:42
Hi I'm probably asking a really basic thing but I couldn't solve. I was trying to simulate a city I added roads etc everything was fine but when I added the car it's buries into the road. How can I solve it?

##### David Mansolino [Cyberbotics] 01/22/2020 07:01:55
Hi `@🍎小苹果🍎`, the first thing to check is to make sure that you did define the properties of the contact between the ground and the wheels of the car. You should have a contactProperties with a `softCFM` around  1e-05 and a `coulombFriction` around 8. You can for example simply copy paste the contectProperties from the city world: [https://github.com/cyberbotics/webots/blob/master/projects/vehicles/worlds/city.wbt#L13-L73](https://github.com/cyberbotics/webots/blob/master/projects/vehicles/worlds/city.wbt#L13-L73)

##### 🍎小苹果🍎 01/22/2020 08:00:31
Thank you 😃

##### David Mansolino [Cyberbotics] 01/22/2020 08:02:40
You're welcome

##### 🍎小苹果🍎 01/26/2020 20:04:42
I'm trying to make image progressing. I get data with << data = camera. getImage() >> but I can't display it with cv2.imshow( data )   what should I do?

##### David Mansolino [Cyberbotics] 01/27/2020 07:10:51
Hi `@🍎小苹果🍎`, Webots provides an example of controller in python using cv2 to process a camera images: [https://github.com/cyberbotics/webots/blob/master/projects/samples/robotbenchmark/visual\_tracking/controllers/visual\_tracking/visual\_tracking.py](https://github.com/cyberbotics/webots/blob/master/projects/samples/robotbenchmark/visual_tracking/controllers/visual_tracking/visual_tracking.py)

You can't simply use 'data' as a cv2 image, you have to convert it somehow (see for example: [https://stackoverflow.com/questions/17170752/python-opencv-load-image-from-byte-string?answertab=oldest#tab-top](https://stackoverflow.com/questions/17170752/python-opencv-load-image-from-byte-string?answertab=oldest#tab-top))

##### 🍎小苹果🍎 01/27/2020 07:51:22
Thank you so much 🙂

##### David Mansolino [Cyberbotics] 01/27/2020 07:51:38
You're welcome

##### 🍎小苹果🍎 01/30/2020 00:48:26
Hi! Sorry for disturbing you again. I converted the data and made the image progressing. I want to show it with display screen. I have something like 

<<

 img= np.array( array). tolist()  ref=display.imageNew(img,Display.RGBA,h,w)

 display.imagePaste(ref,0,0,blend=false)

 >> 

 when I use cv2 to show I can see the processed image  but when I use display it shows somewhere else in the simulation with 90° rotation where I'm doing wrong? And I'm really sorry for asking too many questions I really tried for days but couldn't solve.

##### David Mansolino [Cyberbotics] 01/30/2020 06:23:01
Hi `@🍎小苹果🍎` if I am not wrong cv2 inverts X and Y coordinate compared to Webots Displays, you should therefore inverse the x an y of your array before converting it to list.

Probably the `numpy.swapaxes` function can help you, with something like this (not tested):

```Python
img= np.array(np.swapaxes(array,0,1)). tolist()  ref=display.imageNew(img,Display.RGBA,h,w)
display.imagePaste(ref,0,0,blend=false)
```

##### 🍎小苹果🍎 01/30/2020 07:48:28
Thank you so much for your help @David Mansolino 😀

##### David Mansolino [Cyberbotics] 01/30/2020 08:02:43
You're welcome

##### nelsondmmg 01/30/2020 09:49:51
I'm trying to use setThrottle but webots return the message "called with an invalid force argument". Should I called a function before to change the vehicle mode to torque control? I'm already waiting 30ms to initiate all sensors

##### David Mansolino [Cyberbotics] 01/30/2020 09:59:36
What is the exact error message you have?

##### nelsondmmg 01/30/2020 10:00:20
Error: wb\_motor\_set\_force() called with and invalid force argument (NaN)


I'm passing 0 as argument, both to setThrottle and setBreakIntensity


I'm also using a Tesla model 3 as vehicle

##### David Mansolino [Cyberbotics] 01/30/2020 10:04:36
Did you engage a gear before calling setThrottle ?

##### nelsondmmg 01/30/2020 10:12:19
I didn't, I tried again with the gear 1 and the same error appears

##### David Mansolino [Cyberbotics] 01/30/2020 10:13:26
would it be possible for you to share this part of code with us so that we can try?

##### nelsondmmg 01/30/2020 10:14:38
I'm going to open a thread at StackOverflow, this app does not work in the company's network


So I'm on the cellphone

##### David Mansolino [Cyberbotics] 01/30/2020 10:15:51
Ok thank you, you can also send us a gist if you want: [https://gist.github.com/](https://gist.github.com/)

##### nelsondmmg 01/30/2020 10:21:41
Just posted on stack, thanks

##### David Mansolino [Cyberbotics] 01/30/2020 10:22:42
Thank you, I will have a look at this today.

##### Ptosidis\_opendr 02/11/2020 10:04:16
Hello, I am trying to convert the mavic2pro controller to python so I can run some experiments with it. (Just starting my webots interaction, so it might be a newbie question). 

I got the following problem: can't seem to find the camera roll device. I tried by camera\_roll\_motor = robot.getDevice('camera roll') but it doesn't seem to work. 

Any insights on how to find all devices by name, or better the names of all devices on a robot?

##### Stefania Pedrazzi [Cyberbotics] 02/11/2020 10:06:22
Hi `@Ptosidis_opendr` in Python controller you should use the method `robot.getCamera('camera roll')` [https://www.cyberbotics.com/doc/reference/robot?tab-language=python#getcamera](https://www.cyberbotics.com/doc/reference/robot?tab-language=python#getcamera)

##### Ptosidis\_opendr 02/11/2020 10:07:43
Hey Stefania, thank you for your fast reply! I might bombard you with question in the near future, so please be patient with me 🙂

##### Stefania Pedrazzi [Cyberbotics] 02/11/2020 10:08:36
No problem!

##### Ptosidis\_opendr 02/11/2020 11:03:35
Hey again, still having some problems.

`WbDeviceTag camera_roll_motor = wb_robot_get_device("camera roll"); `

should translate to


`camera_roll_motor = robot.getCamera('camera roll')`


but this one , even though i get no errors, returns None


nvm it's a Motor, getMotor works fine

##### Olivier Michel [ROS 2 Meeting-Cyberbotics] 02/11/2020 11:06:26
Yes, you should use `getMotor` instead.

##### 🍎小苹果🍎 02/11/2020 15:31:50
Hi! Is there any example project for object recognition from camera data? I read that camera has recognition node but I couldn't understand too much. Is it possible to recognise a specific object with it ? Or is it possible to use Yolo for this? I'm totally noob someone please help me

##### Fabien Rohrer [Moderator] 02/11/2020 15:32:50
Hi, please take a look at this example: [https://cyberbotics.com/doc/guide/samples-devices#camera\_recognition-wbt](https://cyberbotics.com/doc/guide/samples-devices#camera_recognition-wbt)

##### 🍎小苹果🍎 02/11/2020 16:03:00
Thank you so much


Hi I came back again with my questions 😅  I kinda tried to use multiprocessing but it didn't work. it says no available extern robot controller found and when I try directly run it from simulation it just.. Nothing happens.

##### David Mansolino [Cyberbotics] 02/12/2020 13:10:52
did you revert the simulation befaore starting your controller?

##### 🍎小苹果🍎 02/12/2020 13:23:24
Yeah I did but it's showing it in loop when I close it shows up again until I pause the simulation (sorry for my bad English but I hope you understand me 😭   )

##### David Mansolino [Cyberbotics] 02/12/2020 13:26:16
Don't worry for your english, mine is not perfect too ;-)

Are you calling several time the wb\_robot\_init fucntion from different thread or so ?

##### 🍎小苹果🍎 02/12/2020 13:28:38
Thank you :) No I just call 2 different function 1 is for Lane detection and others for object recognition

##### David Mansolino [Cyberbotics] 02/12/2020 13:44:11
Ok


maybe can you describe your workflow so that we can better understand where can the problem come from

##### 🍎小苹果🍎 02/12/2020 13:53:40
In while loop I'm creating 2 process first one taking image data from camera1 finding lanes and displays it. Second one just taking image data from camera 2 and not doing anything for now cuz I didn't code it yet.  When I start it. It actually works I can see lanes on display but that no extern controller found alert shows up

##### David Mansolino [Cyberbotics] 02/12/2020 13:55:48
just to make sure, did you set the 'controller' field of the robot to <extern> ?


Have you tried with a simpler version without multi-processing to see if you can reproduce the issue?

##### 🍎小苹果🍎 02/12/2020 13:57:46
Yeah I set the controller <extern>. It was working fine before I try multi processing

##### David Mansolino [Cyberbotics] 02/12/2020 13:58:35
ok, can you identify when is the alert display? wich function cause this alert exactly?

##### 🍎小苹果🍎 02/12/2020 14:01:51
in the code when p1.start() to starting processes 1

##### David Mansolino [Cyberbotics] 02/12/2020 14:07:46
Are you calling the wb\_robot\_init before this?

##### 🍎小苹果🍎 02/12/2020 14:10:33
Yeah.

##### David Mansolino [Cyberbotics] 02/12/2020 14:24:40
That's very strange because this alert should only be raised when you initiliaze the robot.

##### 🍎小苹果🍎 02/12/2020 14:27:19
😭 😭  okay thank you so much for helping me. I'll read more probably I'm doing something wrong because I don't know too much about multiprocessing

##### David Mansolino [Cyberbotics] 02/12/2020 14:28:30
OK, good look, sorry that I am not able to help more. But do not desesperate, it is for sure feasible (I did something similar recently with extern controllers too and it was working).

##### 🍎小苹果🍎 02/12/2020 15:13:12
Don't say sorry thank you so much for helping me 🙂

##### David Mansolino [Cyberbotics] 02/12/2020 15:15:42
You're welcome 😉

##### 🍎小苹果🍎 02/12/2020 16:36:05
I found the problem . It was about Windows i needed to use if \_\_name\_\_=='\_\_main\_\_':. 😅 😅

##### Lars 02/14/2020 12:40:46
`@David Mansolino` We found an error in [https://github.com/cyberbotics/webots/blob/master/docs/guide/gripper-actuators.md](https://github.com/cyberbotics/webots/blob/master/docs/guide/gripper-actuators.md)

It says `palm_finger_1_joint_sensor` in both second and third row of the second column

Suggested change for third row, second column: Change to `finger_1_joint_1_sensor` (which is currently not mentioned in the table, but defined in the proto).

See [https://github.com/cyberbotics/webots/compare/master...LarsVaehrens:patch-1](https://github.com/cyberbotics/webots/compare/master...LarsVaehrens:patch-1) the fork

##### David Mansolino [Cyberbotics] 02/14/2020 13:12:39
`@Lars` your patch is completely correct, feel free to open a pull request to include it in Webots 🙂

##### Lars 02/14/2020 13:20:54
`@David Mansolino` Done, made a request to you. 😄

##### Lifebinder (tsampazk) 02/18/2020 11:41:54
Hello, i don't know if its appropriate to tell you this in this channel, but the tooltip of reset simulation (hover over tooltip) says hotkey is control shift F, but when i press that it pops the "Fullscreen mode" window



I just installed the 2020a rev1 version

##### David Mansolino [Cyberbotics] 02/18/2020 11:43:56
Hi `@Lifebinder (tsampazk)`, thank you for reporting this, I will check it.


The tooltip is indeed wrong, the actual hotkey is 'control + shift + t'. I am fixing the tooltip right now.

##### ClBaze 04/16/2020 12:40:37
Hello, I'm using Webots from the develop branch, I've noticed that the ROS service supervisor\_get\_from\_def doesn't work anymore


(oops this probably belongs to the development channel)

##### David Mansolino [Cyberbotics] 04/16/2020 12:42:38
Hi `@ClBaze` is it working on the master branch ?

##### ClBaze 04/16/2020 12:44:19
I haven't tested, but it works with the Webots R2020a revision1 .deb


It seems that the checksum of the get\_from\_def message has changed


`[ros] [ERROR] [1587023118.216799425, 4.456000000]: client wants service /tile_35_4366_pc047/supervisor/get_from_def to have md5sum ac26007a2c83bd1b38318cda0f4ce627, but it has 3f818aa8f7c2c60588c99f7ee189c5bd. Dropping connection.`

##### David Mansolino [Cyberbotics] 04/16/2020 13:03:30
Ok, thank you for reporting this.

May I ask you to open a bug report here: [https://github.com/cyberbotics/webots/issues/new?template=bug\_report.md](https://github.com/cyberbotics/webots/issues/new?template=bug_report.md)

So that we can log this and try to fix it?

Thank you.

##### ClBaze 04/16/2020 13:03:52
ok

##### David Mansolino [Cyberbotics] 04/16/2020 13:04:38
Which version of ROS are you using?

##### ClBaze 04/16/2020 13:04:43
kinetic

##### 🍎小苹果🍎 04/19/2020 09:28:24
May I ask something? I'm trying to change width of road lines for the making lane detection more easy but when I change only one side of the road is changing. there is only 1 dashed road line node exists I couldn't understand how to change other one.
%figure
![road.png](https://cdn.discordapp.com/attachments/565155720933146637/701363563998085170/road.png)
%end

##### David Mansolino [Cyberbotics] 04/20/2020 06:00:37
Hi, by default lines are dashed so the last line is not diplayed in the scene-tree, to be able to change its with you have to add one more `RoadLine` node to the `lines` field.

##### 🍎小苹果🍎 04/21/2020 09:26:51
Thank you so much 😊

##### David Mansolino [Cyberbotics] 04/21/2020 10:03:37
You're welcome

##### PymZoR [Premier Service] 04/21/2020 15:59:54
Hi ! Documentation content seems off since a few minutes

##### Olivier Michel [ROS 2 Meeting-Cyberbotics] 04/21/2020 16:01:39
Yes, that's right. Thank you for reporting...


Well, it is very slow, but works for me...


Actually the problem is on github...


This URL doesn't load for me: [https://github.com/cyberbotics/webots/blob/master/docs/reference/propeller.md](https://github.com/cyberbotics/webots/blob/master/docs/reference/propeller.md)


And since the doc uses that...


Meanwhile, you can revert to the doc embedded inside Webots.


From the Help menu.

##### Simon Steinmann [ROS 2 Meeting-Moderator] 04/30/2020 10:03:35
Okay so I finally got it working to quickly and easily calculate any position and orientation of a node relative to any other node. This should be added to the supervisor get\_position and get\_orientation documentation


[https://pastebin.com/k7kf4Ez5](https://pastebin.com/k7kf4Ez5)

##### Olivier Michel [ROS 2 Meeting-Cyberbotics] 04/30/2020 10:07:41
That is great. Could you create a PR to add this contribution to the doc? [https://github.com/cyberbotics/webots/edit/master/docs/reference/supervisor.md](https://github.com/cyberbotics/webots/edit/master/docs/reference/supervisor.md)

##### Simon Steinmann [ROS 2 Meeting-Moderator] 04/30/2020 10:08:41
Okay will do. Feel free to change or edit it btw.


in what way should I insert the code? Linked, directly in the description, or in a different way??


a 'expandable box' would be great, no idea how to implement that

##### Olivier Michel [ROS 2 Meeting-Cyberbotics] 04/30/2020 10:16:01
Yes, that seems to be a good idea. Let me search how to do that...


Something like the **Reminder** and **Tips** here: [https://cyberbotics.com/doc/guide/tutorial-6-4-wheels-robot#sensors](https://cyberbotics.com/doc/guide/tutorial-6-4-wheels-robot#sensors) ?

##### Simon Steinmann [ROS 2 Meeting-Moderator] 04/30/2020 10:18:40
I think I got it 🙂

##### Olivier Michel [ROS 2 Meeting-Cyberbotics] 04/30/2020 10:19:11
Great. It's the `%spoiler` keyword.

##### Simon Steinmann [ROS 2 Meeting-Moderator] 04/30/2020 10:24:45
added it


solved it differently

##### Olivier Michel [ROS 2 Meeting-Cyberbotics] 04/30/2020 10:25:15
OK, looking forward to review it.

##### Simon Steinmann [ROS 2 Meeting-Moderator] 04/30/2020 10:26:13
oh btw, it's kinda weird that get\_orientation returns a 1x9 list, instead of 3x3


but I guess changing that would break existing code

##### Olivier Michel [ROS 2 Meeting-Cyberbotics] 04/30/2020 10:28:36
Yes, we may consider changing it on the develop branch.

##### Simon Steinmann [ROS 2 Meeting-Moderator] 04/30/2020 10:33:59
perhaps adding a function? Would be the non destructive way


get\_orientation\_matrix


perhaps add get\_orientation\_quaternion while you're at it 😉


most commonly used in ROS and any 3D application. would really be helpfull

##### Olivier Michel [ROS 2 Meeting-Cyberbotics] 04/30/2020 10:35:08
Yes, that seems to be a good idea.

##### Simon Steinmann [ROS 2 Meeting-Moderator] 04/30/2020 10:36:03
A frustrated coder is full of good ideas 😄

##### Olivier Michel [ROS 2 Meeting-Cyberbotics] 04/30/2020 10:37:09
😁 . But feel free to go ahead with these good idea and propose an implementation with a PR. That shouldn't be very difficult.

##### Simon Steinmann [ROS 2 Meeting-Moderator] 04/30/2020 10:39:36
where would I propose that?


do you have something like a trello?

##### David Mansolino [Cyberbotics] 04/30/2020 10:47:24
No we are using directly the Github issue mechanism: [https://github.com/cyberbotics/webots/issues](https://github.com/cyberbotics/webots/issues)

In particular for feature request:

[https://github.com/cyberbotics/webots/issues/new?template=feature\_request.md](https://github.com/cyberbotics/webots/issues/new?template=feature_request.md)

##### Simon Steinmann [ROS 2 Meeting-Moderator] 04/30/2020 10:54:50
submitted it

##### 🍎小苹果🍎 05/01/2020 16:33:48
hi !  in emitter-receivers how can I calculate aperture?I couldn't understand. from documentation I understand like when it's -1 it sends to 360 degree I want it  send to only 60

##### Olivier Michel [ROS 2 Meeting-Cyberbotics] 05/01/2020 16:53:21
Then you should set the aperture field value to 1.0472 rad.


which corresponds to 60°

##### 🍎小苹果🍎 05/01/2020 17:31:51
Oh I understand now thank you so much

##### davisUndergrad 05/06/2020 17:21:50
Hello, I am trying to work with the Kuka youBot, and I am having trouble understanding where the origin of the coordinate frame used by the arm\_ik function provided in the arm.c 

library is located. Is this documented somewhere?

##### David Mansolino [Cyberbotics] 05/07/2020 04:53:34
Hi `@davisUndergrad`, it is located at '0.156 0 0' from the robot origin. To see it you have to convert the robot node to base node (right click on the youbot in the scene tree, and press 'Convert to Base Node(s)'.


The you have to select the arm and in the 'Position' tab of the field editor (on the bottom of the scene-tree) you can see the position relative to the robot.

##### davisUndergrad 05/08/2020 03:56:17
`@David Mansolino` thank you for the response!

##### David Mansolino [Cyberbotics] 05/08/2020 05:17:36
You're welcome

##### mgautam 05/12/2020 08:58:37
Hi! I was searching for urdf2webots docs. Does it have one?

##### David Mansolino [Cyberbotics] 05/12/2020 08:59:20
Hi, the documentation is directly in the README file: [https://github.com/cyberbotics/urdf2webots/blob/master/README.md](https://github.com/cyberbotics/urdf2webots/blob/master/README.md)


Let us know if you have any specific question

##### mgautam 05/12/2020 09:00:57
Thanks for fast reply. I was thinking to set up a continuous documentation pipeline for it using sphinx.


If it is needed.

##### David Mansolino [Cyberbotics] 05/12/2020 09:02:07
That would indeed be something very useful, if you want to contribute you are very welcome!

##### mgautam 05/12/2020 09:03:07
Thanks David 👍 I will make a PR on it soon

##### David Mansolino [Cyberbotics] 05/12/2020 09:04:01
You're welcome, looking forward to see your PR!

##### Chaytanya 05/12/2020 22:11:15
Hello everyone,My name is Chaytanya Sinha,I am an engineering student experienced in c/c++,javascript,nodejs,reactjs,html,css,python and kotlin. I am interested in contributing to webots's documentation.I have been following webots since long. I have experience of documentation as I am working on documentation of webpack v5. Please guide me how to proceed towards documentation of webots


I am interested in How-to Guides for Webots and How-to Guides for robotbenchmark projects to contribute

##### Olivier Michel [ROS 2 Meeting-Cyberbotics] 05/13/2020 06:37:58
Hi `@Chaytanya`, please send an introductory e-mail to support@cyberbotics.com along with you CV and we will answer you.

##### Chaytanya 05/13/2020 06:46:52
Sure `@Olivier Michel`

##### 🍎小苹果🍎 05/13/2020 08:00:17
hi ! why setBrakeIntensity(0)  causes this warning ? How can I solve it ?
%figure
![Untitled.png](https://cdn.discordapp.com/attachments/565155720933146637/710038699077009408/Untitled.png)
%end

##### David Mansolino [Cyberbotics] 05/13/2020 08:03:17
let me check


which language are you using?

##### 🍎小苹果🍎 05/13/2020 08:05:14
Python

##### David Mansolino [Cyberbotics] 05/13/2020 08:09:14
I just tried and driver.setBrakeIntensity(0)  is not raising any warning for me, you may have another call to driver.setBrakeIntensity with a negative value somewhere in your code.

##### 🍎小苹果🍎 05/13/2020 08:10:36
but it says uses 0 instead and when I write setBrakeIntensity(1)  it gaves same warning with ,used 1 instead

##### David Mansolino [Cyberbotics] 05/13/2020 08:11:17
but are you sure you don't have any call with a value smaller than 0? Because for me when I call with 0 I don't have any warning at all.

##### 🍎小苹果🍎 05/13/2020 08:12:00
Okay I'll check again thank you so much :)

##### David Mansolino [Cyberbotics] 05/13/2020 08:12:06
You're welcome

##### lojik 05/13/2020 14:51:20
Hello everyone, how can we help to document webots ? I would be happy to take part to improve it.



I think there is a mistake on the following part : [https://www.cyberbotics.com/doc/reference/worldinfo](https://www.cyberbotics.com/doc/reference/worldinfo) on the basicTimeStep part it is written that the minimum value could be 0.001 (one microsecond), but in the table at the beginning, the variable should be [1, inf). If we put less than 1, the simulation does not start in the example accelerometer.

##### David Mansolino [Cyberbotics] 05/13/2020 14:52:55
Hi, thank you for pointing this out, you can edit this directly on github and create a PR for merging your changes, here is the editor (you need a Github account): [https://github.com/cyberbotics/webots/edit/master/docs/reference/worldinfo.md](https://github.com/cyberbotics/webots/edit/master/docs/reference/worldinfo.md)

##### lojik 05/13/2020 14:55:35
Thank you, I already have a github account so I will do that. The right way is to fork the repository and then purpose a pull request with my changes ?

##### David Mansolino [Cyberbotics] 05/13/2020 14:56:55
Yes exactly.

##### lojik 05/13/2020 15:06:06
Do you prefer to do the pull request directly in master or in an other branch ?

##### David Mansolino [Cyberbotics] 05/13/2020 15:07:12
For doc correction you can target master directly

##### Simon Steinmann [ROS 2 Meeting-Moderator] 05/13/2020 15:22:20
`@David Mansolino`  I made a commit here [https://github.com/cyberbotics/webots/edit/master/docs/reference/supervisor.md](https://github.com/cyberbotics/webots/edit/master/docs/reference/supervisor.md)

##### David Mansolino [Cyberbotics] 05/13/2020 15:25:07
Ok perfect, can you then open a pull-request from the branch where you did the commit so that we can review and merge it?

##### Simon Steinmann [ROS 2 Meeting-Moderator] 05/13/2020 15:26:19
I can't find my commit

##### David Mansolino [Cyberbotics] 05/13/2020 15:26:46
Did you fork the repo?


> I can't find my commit

`@Simon Steinmann` me neither

##### Simon Steinmann [ROS 2 Meeting-Moderator] 05/13/2020 15:27:46
great 😩


I submitted it April 30th, any way to check all activity? perhaps I submited it to a weird branch. Not that familiar with github

##### David Mansolino [Cyberbotics] 05/13/2020 15:35:21
Let me check if I can find a stale branch, by the way what is your Github username?

##### Simon Steinmann [ROS 2 Meeting-Moderator] 05/13/2020 15:37:33
simon-steinmann

##### David Mansolino [Cyberbotics] 05/13/2020 15:40:17
Thank you, I will check and let you know

##### Olivier Michel [ROS 2 Meeting-Cyberbotics] 05/13/2020 15:53:33
`@Simon Steinmann`: It's here [https://github.com/cyberbotics/webots/compare/master...Simon-Steinmann:patch-1](https://github.com/cyberbotics/webots/compare/master...Simon-Steinmann:patch-1)


You have to click the "Create pull request" button.

##### Simon Steinmann [ROS 2 Meeting-Moderator] 05/13/2020 15:55:41
`@Olivier Michel`  thank you so much <3. I created a pull request

##### Olivier Michel [ROS 2 Meeting-Cyberbotics] 05/13/2020 15:58:07
Thank you. We will review it soon.

##### prubhtej Singh 05/19/2020 19:10:22
I just had a small query.


When was documentation last updated ?

##### David Mansolino [Cyberbotics] 05/20/2020 04:50:52
Hi, the documentation is updated directly from our Github repository, you can see all the latest changes here: [https://github.com/cyberbotics/webots/tree/master/docs](https://github.com/cyberbotics/webots/tree/master/docs)

##### prubhtej Singh 05/20/2020 05:31:12
Thanks for the reply. I'll definitely check it out.

##### David Mansolino [Cyberbotics] 05/20/2020 05:37:11
You're welcome

##### NitishGadangi 06/06/2020 18:47:41
Hello `@Olivier Michel` , This is regarding Season Of Docs 2020

I have mailed you the details about me and few doubts about the idea I am interested in.

Could you please check that out and ping me back

##### Olivier Michel [ROS 2 Meeting-Cyberbotics] 06/08/2020 06:20:06
`@NitishGadangi`: Sure I will.

##### ana.dospinescu 06/16/2020 20:17:02
Hello!

Can somenone help me with the equivalent of functions in Webots R2020a version for:

wb\_differential\_wheels\_set\_speed

wb\_differential\_wheels\_enable\_encoders

wb\_differential\_wheels\_set\_encoders

##### David Mansolino [Cyberbotics] 06/17/2020 05:26:17
Hi, in R2020a, you should instead use the right and left motor instead.

```
wb_differential_wheels_set_speed
```

Becomes something like:

```
  WbDeviceTag left_motor = wb_robot_get_device("left wheel motor");
  WbDeviceTag right_motor = wb_robot_get_device("right wheel motor");
  wb_motor_set_position(left_motor, INFINITY);
  wb_motor_set_position(right_motor, INFINITY);
  wb_motor_set_velocity(left_motor, 0.0);
  wb_motor_set_velocity(right_motor, 0.0);
```

And for the encoders, you should use instead the position sensors:

```
// get a handler to the position sensors and enable them.
WbDeviceTag left_position_sensor = wb_robot_get_device("left wheel sensor");
WbDeviceTag right_position_sensor = wb_robot_get_device("right wheel sensor");
wb_position_sensor_enable(left_position_sensor, TIME_STEP);
wb_position_sensor_enable(right_position_sensor, TIME_STEP);
double left_encoder_value = wb_position_sensor_get_value(left_position_sensor);
double right_encoder_value = wb_position_sensor_get_value(right_position_sensor);
```

##### ana.dospinescu 06/17/2020 09:41:50
`@David Mansolino` Thank you!

##### David Mansolino [Cyberbotics] 06/17/2020 09:42:18
You're welcome

##### Simon Steinmann [ROS 2 Meeting-Moderator] 07/07/2020 11:41:29
`@David Mansolino` I created a PR [https://github.com/cyberbotics/webots/pull/1879](https://github.com/cyberbotics/webots/pull/1879)

##### David Mansolino [Cyberbotics] 07/07/2020 11:51:08
Thank you, we will have a look soon!

##### Laojiang 07/20/2020 02:21:35
Hello, how can I download the documentation like user guide?

##### David Mansolino [Cyberbotics] 07/20/2020 05:36:54
This is unfortunaely not possible. However you can view it offline in Webots from the 'Help' menu.

##### lance 08/19/2020 00:08:18
Hi, in a project I am trying to write a adaptive controller for the DJI  mavic 2 pro drone and, therefore, require some detailed parameters of the drone model. I have read the proto file and I am still confused about where to find parameters like moment of inertia around 3 axis, total mass of the drone, and distance from center of mass to the rotor. I am wondering where I can find those parameters? Thanks in advance！

##### David Mansolino [Cyberbotics] 08/19/2020 05:44:59
Hi `@lance`, you can get many of these information directly in Webots, if you select the drone, in the node editor (part below the scene-tree) you have a 'Mass' tab that allows you to retrieve many information. Then the simplest solution to get the rotor/propeller position, the simplest solution is to convert temporarily the PROTO node in Base node (right clik on the ndoe in the scene-tree => 'Convert to Base Node(s)') then you can select the propeller node and chek it's position (relatively to any parent node in the 'position' tab of the node editor.

##### lance 08/20/2020 00:11:27
Thank you `@David Mansolino` ! In the mass tab, it seems that moment of inertia is only shown with excluding descendants option, do I have to calculate the moment of inertia including descendants by myself?

##### David Mansolino [Cyberbotics] 08/20/2020 05:20:47
`@lance` what you can do is to convert the PROTO node to base node (right click on the node in the scene-tree => Convert to Base Node(s))


Then you will be able to select the children Solid nodes and get their inertia matrix too.

##### Kricklobderno 08/21/2020 11:31:48
Hi, How can I use display node? When I add it to the child node of camera controller crashes.

##### David Mansolino [Cyberbotics] 08/21/2020 11:33:36
Hi, you should have a look at the examples provided within Webots, e.g. [https://cyberbotics.com/doc/guide/samples-devices#display-wbt](https://cyberbotics.com/doc/guide/samples-devices#display-wbt)

##### Kricklobderno 08/21/2020 16:57:44
But Can I put the display node to camera as child node? I want to achieve the hough circle transform by taking frames from the camera, processing it and after than showing it to display screen.

##### David Mansolino [Cyberbotics] 08/24/2020 05:51:00
You don't need to put it in the camera as child to do this, you just need to retrieve the image of the camera, process it and then use the display functions to draw on it: [https://cyberbotics.com/doc/reference/display#display-functions](https://cyberbotics.com/doc/reference/display#display-functions)

##### Kricklobderno 08/24/2020 10:15:49
> You don't need to put it in the camera as child to do this, you just need to retrieve the image of the camera, process it and then use the display functions to draw on it: [https://cyberbotics.com/doc/reference/display#display-functions](https://cyberbotics.com/doc/reference/display#display-functions)

`@David Mansolino` Thank you. I achieved it as you refer.

##### David Mansolino [Cyberbotics] 08/24/2020 10:16:57
You're welcome

##### Awadhut 09/15/2020 01:30:32
Hi guys. I have a query about use of sensors in webots. Specifically, I want to poll pointcloud data and publish it on a rostopic, just like one that could be obtained from a stereo camera like the intel realsense.



I am new to webots and found it hard to find resources to do this. Can somebody point me to some examples for achieving this?

##### David Mansolino [Cyberbotics] 09/15/2020 05:07:26
Hi `@Awadhut`, the device you are looking for is the Range-finder: [https://www.cyberbotics.com/doc/reference/rangefinder](https://www.cyberbotics.com/doc/reference/rangefinder)


If you use it together with the default 'ros' controller ([https://cyberbotics.com/doc/guide/using-ros](https://cyberbotics.com/doc/guide/using-ros)), it will publish a depth image: [https://www.cyberbotics.com/doc/reference/rangefinder?tab-language=ros#wb\_range\_finder\_get\_range\_image](https://www.cyberbotics.com/doc/reference/rangefinder?tab-language=ros#wb_range_finder_get_range_image)


If you want directly a ROS point cloud, an alternative is the lidar node: [https://www.cyberbotics.com/doc/reference/lidar?tab-language=ros#wb\_lidar\_get\_point\_cloud](https://www.cyberbotics.com/doc/reference/lidar?tab-language=ros#wb_lidar_get_point_cloud)


In any case, to get familiar with the Webots-ros interface, you should probably read this:

[http://wiki.ros.org/webots\_ros](http://wiki.ros.org/webots_ros)

[http://wiki.ros.org/webots\_ros/Tutorials/Sample%20Simulations](http://wiki.ros.org/webots_ros/Tutorials/Sample%20Simulations)

##### Simon Steinmann [ROS 2 Meeting-Moderator] 09/21/2020 09:17:21
`@Stefania Pedrazzi` I created an issue about the high cpu usage on <extern> waiting


another question: I'm working on Reinforcement learning, and I'm wondering how much overhead there is, and if webots can be launched in a minimal way without GUI. Ultimateley, it would be great to be able to launch many simulation instances for parralelized learning


or would it be better to launch multiple robot instances in the same simulation to train

##### Stefania Pedrazzi [Cyberbotics] 09/21/2020 09:23:09
usually it is better to run multiple instances of Webots.

It is not possible to launch Webots without GUI, but there are options to avoid useless renderings:

- start webots with `--batch` and `--minimize` options

- run the simulation in `fast` mode (`--mode=fast` in starting option) to disable rendering of the main 3D view

##### Simon Steinmann [ROS 2 Meeting-Moderator] 09/21/2020 09:37:08
webots has a fairly large memory footprint. 1.1GB with only a very small and simple simulation. Any methods to decrease that?


990MB of that is 'heap', only 113MB is the engine
%figure
![unknown.png](https://cdn.discordapp.com/attachments/565155720933146637/757536398948565033/unknown.png)
%end


is the heap shared between multiple instances?


I have very limited understanding of memory stacks, heaps and all that

##### Stefania Pedrazzi [Cyberbotics] 09/21/2020 09:43:43
Why are you comparing with the `libQtWebEngineCore`? Note that this is only a minimal part of the Webots application or even a Qt application that is just used for showing the documentation and robot window.


By the way I don't think that the heap is shared between different processes.


We regularly run successfully multiple Webots instances on power enough machines.

##### Simon Steinmann [ROS 2 Meeting-Moderator] 09/21/2020 09:56:08
is there  documentation for multiple instances?

##### Stefania Pedrazzi [Cyberbotics] 09/21/2020 09:56:42
no. What kind of documentation do you need?

##### Simon Steinmann [ROS 2 Meeting-Moderator] 09/21/2020 09:57:28
I remember reading somewhere, that you have to specify the PID of the webots process you want to connect to


let's say I wanna run 10 instances of the same simulation with the same robot


and the same controller

##### Stefania Pedrazzi [Cyberbotics] 09/21/2020 09:58:21
Are you using ROS or extern controllers?


Otherwise if the simulation quits itself, you don't need to know the PID of the process

##### Simon Steinmann [ROS 2 Meeting-Moderator] 09/21/2020 10:02:16
[https://www.cyberbotics.com/doc/guide/running-extern-robot-controllers#multiple-concurrent-simulations](https://www.cyberbotics.com/doc/guide/running-extern-robot-controllers#multiple-concurrent-simulations)


found it


gonna try it out


for larger scale Reinforcement Learning training, it would be very beneficial, if webots could be launched in a minimal way. Maybe a bit like gazebo server. Where only the absolute base things get loaded. 1,1 GB is quite a bit, if we want to scale it up. Deep Neural Networks can eat up quite some memory too


can you point me to a way in the code, or documentation, where the different components get loaded. Or do you know of some tools, to inspect memory allocation and its sources?


I already got pretty far with webots over the weekend (based on my previous work). Where I can train a robotic arm in a openai style environment. And I got it really fast. One simulation step takes less than 1ms, including inverse kinematics, simulation, get\_obs and reward calculation


Plus webots excellent API support makes it an amazing tool


But I'm worried about scalability

##### Stefania Pedrazzi [Cyberbotics] 09/21/2020 10:10:20
The starting options I pointed out are the way to start Webots in the minimal way.

To inspect memory you could use `valgrind` [https://github.com/cyberbotics/webots/wiki/Valgrind](https://github.com/cyberbotics/webots/wiki/Valgrind)

##### Simon Steinmann [ROS 2 Meeting-Moderator] 09/21/2020 10:11:00
I tried started webots like you suggested:

webots --batch --minimize --mode=fast

still 1,1GB memory per instance


thanks, I'll have a look at Valgrind


how do I compile webots in debug mode?


And which branch should I use? I always install the latest nightly with the tar method


which is the correct branch for R2021a?


develop?


[https://github.com/cyberbotics/webots/wiki/Linux-installation#build-webots](https://github.com/cyberbotics/webots/wiki/Linux-installation#build-webots) pretty sure that should say 

"For example, type make -j12 on a CPU with six cores and hyper-threading." and not "four cores"

##### R\_ 09/21/2020 10:48:04
Hi! is there an example for closed loop control of a robot in the sample worlds?

##### Stefania Pedrazzi [Cyberbotics] 09/21/2020 10:59:36
`@Simon Steinmann` to compile in debug mode simply type `make debug -jX`.  For R2021a you have to choose the `develop` branch . I will fix the number of cores in the documentation.

##### Simon Steinmann [ROS 2 Meeting-Moderator] 09/21/2020 11:00:17
`@Stefania Pedrazzi` thanks! Please add the 'debug' as well in the documentation


it is 'debug' and not '-debug' or '--debug' ?

##### Stefania Pedrazzi [Cyberbotics] 09/21/2020 11:01:14
yes, it is `make debug`. This a standard Makefile command

##### Simon Steinmann [ROS 2 Meeting-Moderator] 09/21/2020 11:01:21
thx 🙂


but please include it in the documentation. Not everyone is very familiar with compiling (points at myself) 😄

##### Stefania Pedrazzi [Cyberbotics] 09/21/2020 11:09:11
`@R_` there is an example of PID control here: [https://www.cyberbotics.com/doc/guide/samples-devices#position\_sensor-wbt](https://www.cyberbotics.com/doc/guide/samples-devices#position_sensor-wbt)

##### Justin Fisher 09/21/2020 11:09:14
> Hi! is there an example for closed loop control of a robot in the sample worlds?

`@R_` Many of the sample controllers probably count as "closed loop control".  E.g., one that comes to mind is the Lego Mindstorms sample ([https://cyberbotics.com/doc/guide/mindstorms](https://cyberbotics.com/doc/guide/mindstorms)) that maintains a brightness reading on its sensors to follow a line on the ground.   Or is that not what you were hoping for?

##### Stefania Pedrazzi [Cyberbotics] 09/21/2020 11:12:01
> but please include it in the documentation. Not everyone is very familiar with compiling (points at myself) 😄

`@Simon Steinmann` the wiki page already points out that you can get all the available targets (including for debugging) by running `make help`.

##### Simon Steinmann [ROS 2 Meeting-Moderator] 09/21/2020 11:12:46
😅  reading would help


but I discovered a potential problem


cat scripts/install/bashrc.linux >> ~/.bashrc


this script assumes home/user/webots install


it will screw things up if people install it somewhere else

##### R\_ 09/21/2020 11:14:08
Thank you! `@Justin Fisher` `@Stefania Pedrazzi`

##### Simon Steinmann [ROS 2 Meeting-Moderator] 09/21/2020 11:15:20

%figure
![unknown.png](https://cdn.discordapp.com/attachments/565155720933146637/757560595988873246/unknown.png)
%end

##### Stefania Pedrazzi [Cyberbotics] 09/21/2020 11:15:44
`@Simon Steinmann` you should properly set the `WEBOTS_HOME` environment variable

##### Simon Steinmann [ROS 2 Meeting-Moderator] 09/21/2020 11:15:55
it is properly set



%figure
![unknown.png](https://cdn.discordapp.com/attachments/565155720933146637/757561010591629372/unknown.png)
%end

##### Stefania Pedrazzi [Cyberbotics] 09/21/2020 11:17:23
Did you adjust the bashrc values to match your environment?


for ros issue you should try to reset the `ROS_DISTRO` variable before compiling Webots

##### Simon Steinmann [ROS 2 Meeting-Moderator] 09/21/2020 11:26:03
I fixed it, for some reason, resources/webots\_ros was modified. I reverted the change and  pulled again


`@Stefania Pedrazzi` valgrind failed. it is version 3.13.0
%figure
![unknown.png](https://cdn.discordapp.com/attachments/565155720933146637/757564208928784395/unknown.png)
%end


should I do the 3.12 fix, mentioned in the documentation?

##### Stefania Pedrazzi [Cyberbotics] 09/21/2020 11:31:03
you should first check that the LD\_LIBRARY\_PATH contains `$WEBOTS_HOME/lib/webots`

##### Simon Steinmann [ROS 2 Meeting-Moderator] 09/21/2020 11:31:44
let me check, it seems the old installation is still interfering


I fixed the LD\_LIBRARY\_PATH to only include the new directory and recompiled. Still getting this error
%figure
![unknown.png](https://cdn.discordapp.com/attachments/565155720933146637/757569019434893372/unknown.png)
%end

##### Stefania Pedrazzi [Cyberbotics] 09/21/2020 11:51:36
this seems a configuration issue and not a valgrind issue.

do you get the same error if you start webots only with `bin/webots-bin` (without valgrind)?

##### Simon Steinmann [ROS 2 Meeting-Moderator] 09/21/2020 11:53:38
that started fine. I'm now redoing everything in /home/webots


`@Stefania Pedrazzi` my apologies, the -j12 for a 4 core was correct. "make help" tells me to do -j18, as I have a 6 core multithreaded cpu. It's cpu-threads * 1.5


maybe mention in the documentation to just run "make help" to get the correct command

##### Stefania Pedrazzi [Cyberbotics] 09/21/2020 13:35:17
Yes, I didn't change it at the end, because the computation was correct.


> maybe mention in the documentation to just run "make help" to get the correct command

`@Simon Steinmann` it is already mentioned in the wiki page

##### Simon Steinmann [ROS 2 Meeting-Moderator] 09/21/2020 13:36:35
In the end it doesnt matter much, but a note, that the number is different from your threadcount, could help

##### Stefania Pedrazzi [Cyberbotics] 09/21/2020 13:37:27
There is no correct or wrong number of threads to use. The one printed in the help message is just a suggestion.

##### Meenakshi Prabhakar 10/11/2020 15:50:33
is there any example code for a 4 wheeled robot with line following and obstacle avoidance ?......

##### Stefania Pedrazzi [Cyberbotics] 10/12/2020 06:25:39
`@Meenakshi Prabhakar` you could check the code of the `e-puck_line_demo.wbt` simulation: [https://www.cyberbotics.com/doc/guide/epuck#e-puck\_line\_demo-wbt](https://www.cyberbotics.com/doc/guide/epuck#e-puck_line_demo-wbt)

the e-puck has only two wheels, but you should be able to easily apply it to a 4-wheeled robot

##### Soft\_illusion 10/26/2020 00:15:02
`@Meenakshi Prabhakar` and `@Stefania Pedrazzi` have a look at [https://youtu.be/l0JuUM58nOs](https://youtu.be/l0JuUM58nOs) there is also a tutorial to make a custom 4 wheel robot in this series.

##### mø 11/04/2020 18:56:14
Where can I find component ratings like power usage etc. for the motors/sensors I used? Most of them are standard commercialized ones, so  how can i find them?

##### R\_ 11/07/2020 19:50:42
Is there an opensource library to test RL on Webots example robots, perhaps similar to this: [https://gist.github.com/mikko/424018819ba3cb10f5780cb7c74cbfb7](https://gist.github.com/mikko/424018819ba3cb10f5780cb7c74cbfb7)

##### Stefania Pedrazzi [Cyberbotics] 11/09/2020 07:30:58
`@mø` Which information do you need exactly?

You can find all the information about a Webots sensor/motor in the PROTO file that defines it or in the documentation page:

- [https://www.cyberbotics.com/doc/guide/actuators](https://www.cyberbotics.com/doc/guide/actuators)

- [https://www.cyberbotics.com/doc/guide/sensors](https://www.cyberbotics.com/doc/guide/sensors)

But usually Webots models doesn't contain power usage information,  so you should look at the web site of the motor/sensor producer to retrieve these values.

##### vinwan 11/19/2020 07:28:39
How can i use python multiprocessing module in webots?

##### Darko Lukić [ROS 2 Meeting-Cyberbotics] 11/19/2020 07:58:25
Hello `@vinwan` , Webots should support the Python multiprocessing module out-of-the-box. Just make sure everything is synced with `step()`

##### vinwan 11/19/2020 09:18:48
Hello `@Darko Lukić`  Thank you for replying . I just started using webots and i don't know how to sync everything with step() . Is there any documentation i can read about it ?

##### Darko Lukić [ROS 2 Meeting-Cyberbotics] 11/19/2020 10:53:34
`@vinwan` Welcome to Webots!



Yes, here is a reference for the `step()`  function:

[https://cyberbotics.com/doc/reference/robot#wb\_robot\_step](https://cyberbotics.com/doc/reference/robot#wb_robot_step)



And here is useful guide on how to write a cotroller:

[https://cyberbotics.com/doc/guide/controller-programming?tab-language=python](https://cyberbotics.com/doc/guide/controller-programming?tab-language=python)



Make sure you have gone through the tutorials first:

[https://cyberbotics.com/doc/guide/tutorials?tab-language=python](https://cyberbotics.com/doc/guide/tutorials?tab-language=python)

##### F\_Nadi 11/21/2020 11:50:37
Hello guys, I want to rotate my robot exactly 30 degrees to the right in Webots R2019b version. But sometimes my robot is rotated less than 30 degrees. Would you please help me to tackle this problem?

##### KajalGada 11/22/2020 02:57:28
I was about to ask for webot time step documentation. Curious question: is there a reason I see multiples of 32 for time step usage in examples?


`@F_Nadi` I have been working on rotation robots in webots. While I got it to rotate to a certain degree. It was not always exact. I saw error accumulating over time. My best guess is slight mismatch between timings in when sensor was measured (to get position of robot) and when motor commands were executed. Which in some ways represents real world - you can't have exact turns.



For your references, how I turn robot based on speed and timing: [https://youtu.be/CDOrTKQAOqs](https://youtu.be/CDOrTKQAOqs)

##### Olivier Michel [ROS 2 Meeting-Cyberbotics] 11/23/2020 07:58:05
`@KajalGada`: there is actually a reason for using a multiple of 32 millisecond for the controller step: it is easy to divide by two several times. And that can be useful. Let's imagine you choose a `WorldInfo.basicTimeStep` of 32 milliseconds and a robot controller step of 32 milliseconds, so that both are in sync, which is optimal performance-wise. But, it turns out that the physics of your simulation is unstable. Then, dividing the `WorldInfo.basicTimeStep`, so that you get 16 should help improving the stability and will not affect the controller program as both will be in sync every two basic time step. If dividing by two is not enough, you can divide by two again and get 8, and continue with 4, 2 and 1. In every case, your controller will be in sync with the simulation physics step, which contributes to make the simulation efficient and stable.

##### F\_Nadi 11/24/2020 07:31:05
Thanks `@KajalGada`

##### KajalGada 11/25/2020 01:16:49
That is smart, thank you for the explaination Olivier 🙂

##### j-ub 12/03/2020 13:30:30
Hi there! I'm trying to control a quadricopter iin webots by using ROS and extern controller from VisualStudio code. I previously made the controller in C and runned it from the webots interface but I'm bit lost about how to face the new requirements (extern controller+ROS). I got how the . launch file is running the .wbt file but i don't know the way the .cpp node is joining with the quadricopter (mavic2pro) in the simulation and providing it of a controller. So.. I have few question i would be glad if someone could guide me a bit through.. 1st.- Is this the only way to work with webots+extern\_controller+ROS?.. It is necessary to use the .cpp file in src folder?, 2nd.- Could the .cpp file be replaced for a .py file so i won't have to C++ programming? and 3rd.- If the answer of 2nd question is a "no".. there is some documentation explaining the complete\_test.cpp file or at least the robot\_information\_parser file? The code looks bit wide and complex for me.. Thank in advance:)

##### Darko Lukić [ROS 2 Meeting-Cyberbotics] 12/03/2020 13:48:12
Hello `@j-ub` 

>  Is this the only way to work with webots+extern\_controller+ROS

If you use ROS1, you can choose the `ros` controller instead of `<extern>` and it will create a ROS interface. In that way you avoid using the external controller.



> It is necessary to use the .cpp file in src folder?

No, you can use e.g. Python as well. Check this file out:

[https://github.com/cyberbotics/webots\_ros/blob/master/launch/webots\_ros\_python.launch](https://github.com/cyberbotics/webots_ros/blob/master/launch/webots_ros_python.launch)



Let me know if this covers 3rd question as well 🙂

##### j-ub 12/03/2020 14:10:37
well.. first of all thank you for your quick answer:) . Maybe I didin't explain myself good enought in the 3rd question xd, It could be changed for the following "Is it some documentation wider than the one that become inside the complete\_test and the robot\_information\_parser file?" But for the moment, I think I'm going to investigate deeper about how to use the ros controller instead the <extern> one and .py files so your answer is good enought for me. Thanks a lot!

##### Darko Lukić [ROS 2 Meeting-Cyberbotics] 12/03/2020 14:38:40
Maybe these tutorials:

[http://wiki.ros.org/webots](http://wiki.ros.org/webots)

[http://wiki.ros.org/webots\_ros/Tutorials/Sample%20Simulations](http://wiki.ros.org/webots_ros/Tutorials/Sample%20Simulations)

[https://cyberbotics.com/doc/guide/tutorial-8-using-ros](https://cyberbotics.com/doc/guide/tutorial-8-using-ros)



And each Webots node has a `ROS` tab that serves as a ROS API reference, e.g.:

[https://cyberbotics.com/doc/reference/distancesensor?tab-language=ros#distancesensor-functions](https://cyberbotics.com/doc/reference/distancesensor?tab-language=ros#distancesensor-functions)



In case you choose to switch to ROS2 the documentation is here:

[https://github.com/cyberbotics/webots\_ros2/wiki](https://github.com/cyberbotics/webots_ros2/wiki)

##### j-ub 12/03/2020 15:33:48
I have already made the tutorials anyway I guess I should dedicate a bit more time understanding how those examples work.. The biggest problem I have I think is I don't really understand how all is "inter-connected". For example, could you tell me how the nodes ros\_controller.py and ros\_python.py work together and why in this case the controller is setted up as a extern controller? And.. sorry.., last question:) could I set in this example (webots\_ros\_python) the controller field as ros controller and make it work somehow? P.S.: I think I am fine with ROS1.


probably the questions need a wide explanation.. maybe due to my lack of knowledge in this subject.. anyway whatever info or ideas for a better understanding will be gladly taken. thanks again

##### Darko Lukić [ROS 2 Meeting-Cyberbotics] 12/03/2020 15:41:06
> For example, could you tell me how the nodes ros\_controller.py and ros\_python.py work together

`ros_controller.py` is an example of a ROS node, not relavant to Webots. It just makes the robot do something.

 `ros_python.py` is a ROS driver for Webots. It "converts" a Webots API (a part of the API relavant to your robot) to a ROS interface.


> could I set in this example (webots\_ros\_python) the controller field as ros controller and make it work somehow?

Yes. Just make sure the ROS client libraries can be included (`rospy`, `std_msgs` and similar).


Under-the-hood it looks something like this:

```md
             `ros_controller.py`
                      |
               (TCPROS/UDPROS) 
                      |      
               `ros_python.py`
                      |
(Webots protocol based on a shared memory and pipes)
                      |
               Webots simulator
```

##### j-ub 12/03/2020 16:00:51
Ok, that was very revealing. thanks `@Darko Lukić` for clarifying those many doubts, now I have some work waiting for me 😉

##### Darko Lukić [ROS 2 Meeting-Cyberbotics] 12/03/2020 16:03:23
Great, let us know if we can help you with something else 🙂

##### j-ub 12/03/2020 16:05:58
Sure, I will. Have a nice evening!

##### Darko Lukić [ROS 2 Meeting-Cyberbotics] 12/03/2020 17:18:36
Thanks, have a nice evening!

##### j-ub 12/04/2020 14:18:04
Hello! I’m here again luckily faster than I guessed. I figured how to make it work as a .py node launched with ROS+ extern controller. I made a simple controller for the mavic2pro robot which is only setting the propellers velocity and getting the imu values which i want to print in the console (webots console or ubuntu terminal..)


The point is when I’m trying to print anything (before the main loop or inside the main loop) I can’t see it nowhere and I guess it is been printed somewhere.. Could I have some help about this matter?



Thanks in advance

##### Darko Lukić [ROS 2 Meeting-Cyberbotics] 12/04/2020 15:31:29
The external Webots controller doesn't print to Webots console, but to the terminal from which it is launched. Then you should check whether the standard output is redirected to `screen`:

```
output="screen"
```

[http://wiki.ros.org/roslaunch/XML/node](http://wiki.ros.org/roslaunch/XML/node)

##### j-ub 12/04/2020 15:48:49
Oh! That is just way easier than the thing i was trying to do. Thanks again `@Darko Lukić`


I was trying to make the .launch file openning another .py script that could print all in a new terminal.. So.. thanks:)

##### Diego Rojas 12/07/2020 19:26:28
Is it possible to change a robot end effector dynamically during a running simulation? I currently have three end effectors for my robot and I need those three tools to complete a robot repair in simulation. I want to change the robot tool while the simulation is running to demonstrate a complete robotic repair. Currently, I have to restart the simulation and load a new end effector with controller every time I want to switch EE.

##### Olivier Michel [ROS 2 Meeting-Cyberbotics] 12/08/2020 06:36:15
Yes, this is possible using a supervisor to remove the node corresponding to the tool from the tool slot and add a new node corresponding to the new tool in the tool slot. You will however need to use the latest nightly builds of Webots R2021a.

##### Diego Rojas 12/08/2020 06:43:07
`@Olivier Michel` Sounds great! This may be a silly question, but is Webots R2021a passing on Ros2 foxy? I have ros2, moveit2, working with the universal packages in webots R2019b. Are the ros2\_universal\_robot packages the same in R2021a?

##### Olivier Michel [ROS 2 Meeting-Cyberbotics] 12/08/2020 06:46:09
Yes, exactly the same.

## 2021

##### pnaraltnsk 01/02/2021 21:48:12
Hi, I am using webots for my graduation project and I am working on the Nao robot. I am trying to add pen node to my robot to mark the robot's walking path but for some reason, the pen node doesn't write. I added pen node to my robot's leftFootSlot and exactly like in pen.wbt example. Could you please help me out with this situation? Or do you know any other ways to mark the robot's walking path?

##### Stefania Pedrazzi [Cyberbotics] 01/04/2021 07:12:22
`@pnaraltnsk` your question has already been answered in the `technical-questions` channel.

##### AdityaDutt 01/12/2021 15:37:04
are there any debugging tools available in webots? Like step through code, etc.

##### Olivier Michel [ROS 2 Meeting-Cyberbotics] 01/12/2021 16:41:00
Yes, you can use gdb (although it's not fully integrated into Webots).

##### prophile 01/21/2021 22:58:17
Hello, your documentation currently looks like this:
%figure
![unknown.png](https://cdn.discordapp.com/attachments/565155720933146637/801948818329305088/unknown.png)
%end


we've reproduced in a number of different browsers and OSs

##### TheOrangeOne 01/21/2021 22:59:05
> Package size exceeded the configured limit of 50 MB. Try [https://github.com/cyberbotics/webots/tree/released/docs/css/webots-doc.css](https://github.com/cyberbotics/webots/tree/released/docs/css/webots-doc.css) instead.

##### prophile 01/21/2021 23:00:09
(Because [https://cdn.jsdelivr.net/gh/cyberbotics/webots@released/docs/css/webots-doc.css](https://cdn.jsdelivr.net/gh/cyberbotics/webots@released/docs/css/webots-doc.css) is returning a 403)


We are not entirely sure that this is intended behaviour


so thought we'd let you know

##### Wasabi Fan 01/22/2021 02:48:00
I'm seeing the same thing as above. The documentation is currently broken.


It seems (?) this has fixed itself since. 🎉


No, never mind, the reference is still definitely borked 🙁

##### Olivier Michel [ROS 2 Meeting-Cyberbotics] 01/22/2021 08:29:30
I cannot reproduce this problem. For me [https://cdn.jsdelivr.net/gh/cyberbotics/webots@released/docs/css/webots-doc.css](https://cdn.jsdelivr.net/gh/cyberbotics/webots@released/docs/css/webots-doc.css) works. Can you try again?

##### TheOrangeOne 01/22/2021 13:04:34
Seems to be working on now, perhaps an issue with the CDN

##### Olivier Michel [ROS 2 Meeting-Cyberbotics] 01/22/2021 13:41:31
Probably. Anyhow thank you for reporting it and for your feedback.

##### ahforoughi 01/26/2021 20:59:48
Hi guys is there any sample robotic arm in webots that use to train with a actor-critic algorithm!?

##### Darko Lukić [ROS 2 Meeting-Cyberbotics] 01/27/2021 07:48:46
`@ahforoughi` 

Here is a tutorial about Actor-Critic algorithm and Open AI Gym:

[https://www.tensorflow.org/tutorials/reinforcement\_learning/actor\_critic](https://www.tensorflow.org/tutorials/reinforcement_learning/actor_critic)



and here is a middleware for Open AI Gym and Webots:

[https://github.com/aidudezzz/deepbots](https://github.com/aidudezzz/deepbots)

(paper: [https://link.springer.com/chapter/10.1007/978-3-030-49186-4\_6](https://link.springer.com/chapter/10.1007/978-3-030-49186-4_6))



Hope this helps. We will be happy to see your project that demonstrates Actor-Critic algorithm in Webots.

##### Luiz Felipe 02/02/2021 10:28:14
`@ahforoughi` I am using DDPG for continuous control with Webots... With the new fast mode it seems to work fine... My tip would be for you to use the input of a position controller or a torque controller as the action of your actor-critic algorithm
<<<<<<< HEAD
=======

##### HANEEN AL ALI 02/04/2021 12:35:12
hello, i want to build end effector for the robot arm like the picture below. i added a hinge joint and i want to build the two finger. should i choose a group to build link1( shape box) or should i choose soild first??. Can u please help me by explaining how can i build these part?


This is the design i want to implement
%figure
![end.jpg](https://cdn.discordapp.com/attachments/565155720933146637/806865642158161920/end.jpg)
%end

##### Stefania Pedrazzi [Cyberbotics] 02/08/2021 07:11:32
Hi, link1 should be a Solid node.

Here is an example of gripper: [https://www.cyberbotics.com/doc/guide/khepera3#khepera3\_gripper-wbt](https://www.cyberbotics.com/doc/guide/khepera3#khepera3_gripper-wbt)

The gripper  model is saved in a PROTO file. But if you select it, tight-click on it to open the context menu and choose the "Convert to Base Node(s)" options then you will be able to check the internal structure directly from the Webots scene tree.
>>>>>>> 889b47cc
<|MERGE_RESOLUTION|>--- conflicted
+++ resolved
@@ -1739,8 +1739,6 @@
 
 ##### Luiz Felipe 02/02/2021 10:28:14
 `@ahforoughi` I am using DDPG for continuous control with Webots... With the new fast mode it seems to work fine... My tip would be for you to use the input of a position controller or a torque controller as the action of your actor-critic algorithm
-<<<<<<< HEAD
-=======
 
 ##### HANEEN AL ALI 02/04/2021 12:35:12
 hello, i want to build end effector for the robot arm like the picture below. i added a hinge joint and i want to build the two finger. should i choose a group to build link1( shape box) or should i choose soild first??. Can u please help me by explaining how can i build these part?
@@ -1757,4 +1755,3 @@
 Here is an example of gripper: [https://www.cyberbotics.com/doc/guide/khepera3#khepera3\_gripper-wbt](https://www.cyberbotics.com/doc/guide/khepera3#khepera3_gripper-wbt)
 
 The gripper  model is saved in a PROTO file. But if you select it, tight-click on it to open the context menu and choose the "Convert to Base Node(s)" options then you will be able to check the internal structure directly from the Webots scene tree.
->>>>>>> 889b47cc
