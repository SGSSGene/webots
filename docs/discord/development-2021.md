--- conflicted
+++ resolved
@@ -518,11 +518,7 @@
 and im tryin to create a ROS2 class for my university and it should be in python because the students are learing python in prev classes. So im lookin for an alternativ so that the students can still learn ros2 but with python instead of c++
 
 ##### Simon Steinmann [Moderator] 02/09/2021 11:31:47
-<<<<<<< HEAD
-`@Lumii` Cyberbotics and I also developed a standalone IKFast Python module
-=======
 `@DaniloHondo` Cyberbotics and I also developed a standalone IKFast Python module
->>>>>>> 937f0643
 
 
 that makes ik super fast and easy to use in webots
