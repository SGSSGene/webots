--- conflicted
+++ resolved
@@ -33,13 +33,8 @@
         major: 'R2021a',
         // full is equal to major for the first major version
         // and contains the revision number for subsequent versions
-<<<<<<< HEAD
-        full: 'R2021a',
-        package: 'R2021a'
-=======
         full: 'R2021a revision 1',
         package: 'R2021a-rev1'
->>>>>>> 671849da
       }
     },
     date: {
